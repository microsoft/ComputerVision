--- conflicted
+++ resolved
@@ -28,11 +28,7 @@
 | [Classification](scenarios/classification) | Base | Image Classification is a supervised machine learning technique that allows you to learn and predict the category of a given image. |
 | [Similarity](scenarios/similarity)  | Base | Image Similarity is a way to compute a similarity score given a pair of images. Given an image, it allows you to identify the most similar image in a given dataset.  |
 | [Detection](scenarios/detection) | Base | Object Detection is a supervised machine learning technique that allows you to detect the bounding box of an object within an image. |
-<<<<<<< HEAD
-| [Action recognition](contrib/action_recognition) | Contrib | COMING SOON. Action recognition to identify in video/webcam footage what actions are performed (e.g. "running", "opening a bottle") and at what respective start/end times.|
-=======
 | [Action recognition](contrib/action_recognition) | Contrib | Action recognition to identify in video/webcam footage what actions are performed (e.g. "running", "opening a bottle") and at what respective start/end times.|
->>>>>>> fb9ba730
 | [Crowd counting](contrib/crowd_counting) | Contrib | COMING SOON. Counting the number of people in low-crowd-density (e.g. less than 10 people) and high-crowd-density (e.g. thousands of people) scenarios.|
 
 We separate the supported CV scenarios into two locations: (i) **base**: code and notebooks within the "utils_cs" and "scenarios" folders which follow strict coding guidelines, are well tested and maintained; (ii) **contrib**: code and other assets within the "contrib" folder, mainly covering less common CV scenarios using bleeding edge state-of-the-art approaches. Code in "contrib" is not regularly tested or maintained.
