--- conflicted
+++ resolved
@@ -12,9 +12,5 @@
 # F821  undefined name 'get_ipython' --> from generated python files using nbconvert
 # W605  invalid escape sequence '\W'
 
-<<<<<<< HEAD
-ignore = E203, E266, E501, W503, F403, F405, E402, E731, F821, W605
-=======
-ignore = E203, E266, E501, W503, F405, E402, E731, F821
->>>>>>> b4238f2a
+ignore = E203, E266, E501, W503, F405, E402, E731, F821, W605
 max-line-length = 79