--- conflicted
+++ resolved
@@ -4,11 +4,6 @@
 """
 Helper module for visualizations
 """
-<<<<<<< HEAD
-import os
-from typing import List, Union, Tuple, Callable, Any, Iterator, Optional
-=======
->>>>>>> 34c50445
 from pathlib import Path
 from typing import Dict, List, Union, Tuple, Callable, Any, Iterator, Optional
 
@@ -34,17 +29,11 @@
         rect_th: int = 4,
         rect_color: Tuple[int, int, int] = (0, 0, 255),
         text_size: int = 25,
-<<<<<<< HEAD
-        text_color: Tuple[int, int, int] = (255, 255, 255),
-        mask_color: Tuple[int, int, int] = (2, 166, 101),
-        mask_alpha: float = 0.5,
-        keypoint_th: int = 3,
-        keypoint_color: Tuple[int, int, int] = (0, 0, 255),
-=======
         text_color: Tuple[int, int, int] = (0, 0, 255),
         mask_color: Tuple[int, int, int] = (0, 0, 128),
         mask_alpha: float = 0.8,
->>>>>>> 34c50445
+        keypoint_th: int = 3,
+        keypoint_color: Tuple[int, int, int] = (0, 0, 255),
     ):
         self.rect_th = rect_th
         self.rect_color = rect_color
@@ -137,7 +126,6 @@
     return im
 
 
-<<<<<<< HEAD
 def plot_keypoints(
     im: Union[str, Path, PIL.Image.Image],
     keypoints: COCOKeypoints,
@@ -159,23 +147,6 @@
     return im
 
 
-def display_annotations(
-    bboxes: List[_Bbox],
-    im_path: Union[Path, str],
-    mask_path: Union[Path, str] = None,
-    keypoints: COCOKeypoints = None,
-    ax: Optional[plt.axes] = None,
-    plot_settings: PlotSettings = PlotSettings(),
-    figsize: Tuple[int, int] = (12, 12),
-) -> None:
-    """ Draw image with bounding boxes and mask.
-
-    Args:
-        bboxes: A list of _Bbox, could be DetectionBbox or AnnotationBbox
-        im_path: the location of image path to draw
-        mask_path: the location of mask path to draw
-        keypoints: the keypoints of objects to draw
-=======
 def plot_detections(
     detection: Dict, 
     data = None, 
@@ -188,7 +159,6 @@
         detection: output running model prediction.
         data: dataset with ground truth information.
         idx: index into the data object to find the ground truth which corresponds to the detection.  
->>>>>>> 34c50445
         ax: an optional ax to specify where you wish the figure to be drawn on
     """
     # Open image
@@ -217,15 +187,6 @@
         mask = detection["masks"]
         im = plot_masks(im, mask, PlotSettings(mask_color=(128, 165, 0)))
 
-<<<<<<< HEAD
-    if mask_path is not None:
-        # plot masks on im
-        im = plot_mask(im_path, mask_path, plot_settings=plot_settings)
-
-    if keypoints is not None:
-        # plot keypoints on im
-        im = plot_keypoints(im, keypoints, plot_settings=plot_settings)
-=======
     # Plot the detections
     plot_boxes(
         im,
@@ -234,7 +195,6 @@
             rect_color=(255, 165, 0), text_color=(255, 165, 0), rect_th=2
         ),
     )
->>>>>>> 34c50445
 
     # Plot the ground truth annotations
     if data:
