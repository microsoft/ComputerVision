--- conflicted
+++ resolved
@@ -150,13 +150,9 @@
         train_pct: float = 0.5,
         anno_dir: str = "annotations",
         im_dir: str = "images",
-<<<<<<< HEAD
         mask_dir: str = None,
         seed: int = None,
         allow_negatives: bool = False
-=======
-        allow_negatives: bool = False,
->>>>>>> 8400f1d7
     ):
         """ initialize dataset
 
@@ -174,14 +170,9 @@
             train_pct: the ratio of training to testing data
             anno_dir: the name of the annotation subfolder under the root directory
             im_dir: the name of the image subfolder under the root directory. If set to 'None' then infers image location from annotation .xml files
-<<<<<<< HEAD
-            allow_negatives: is false (default) then will throw an error if no anntation .xml file can be found for a given image. Otherwise use image
-                as negative, ie assume that the image does not contain any of the objects of interest.
+            allow_negatives: is false (default) then will throw an error if no anntation .xml file can be found for a given image. Otherwise use image as negative, ie assume that the image does not contain any of the objects of interest.
             mask_dir: the name of the mask subfolder under the root directory if the dataset is used for instance segmentation
             seed: random seed for splitting dataset to training and testing data
-=======
-            allow_negatives: is false (default) then will throw an error if no anntation .xml file can be found for a given image. Otherwise use image as negative, ie assume that the image does not contain any of the objects of interest.
->>>>>>> 8400f1d7
         """
 
         self.root = Path(root)
@@ -292,13 +283,9 @@
         # Set for each bounding box label name also what its integer representation is
         for anno_bboxes in self.anno_bboxes:
             for anno_bbox in anno_bboxes:
-<<<<<<< HEAD
-                if anno_bbox.label_name is None:  # background rectangle is assigned id 0 by design
-=======
                 if (
                     anno_bbox.label_name is None
                 ):  # background rectangle is assigned id 0 by design
->>>>>>> 8400f1d7
                     anno_bbox.label_idx = 0
                 else:
                     anno_bbox.label_idx = (
@@ -353,10 +340,7 @@
         im_paths: List[str],
         anno_bboxes: List[AnnotationBbox],
         target: str = "train",
-<<<<<<< HEAD
         mask_paths: List[str] = None,
-=======
->>>>>>> 8400f1d7
     ):
         """ Add new images to either the training or test set.
 
@@ -369,13 +353,8 @@
         Raises:
             Exception if `target` variable is neither 'train' nor 'test'
         """
-<<<<<<< HEAD
-        assert(len(im_paths) == len(anno_bboxes))
-        for i, (im_path, anno_bbox), mask_path in enumerate(zip(im_paths, anno_bboxes)):
-=======
         assert len(im_paths) == len(anno_bboxes)
-        for im_path, anno_bbox in zip(im_paths, anno_bboxes):
->>>>>>> 8400f1d7
+        for i, (im_path, anno_bbox) in enumerate(zip(im_paths, anno_bboxes)):
             self.im_paths.append(im_path)
             self.anno_bboxes.append(anno_bbox)
             if mask_paths is not None:
@@ -383,23 +362,15 @@
             if target.lower() == "train":
                 self.train_ds.dataset.im_paths.append(im_path)
                 self.train_ds.dataset.anno_bboxes.append(anno_bbox)
-<<<<<<< HEAD
                 if mask_paths is not None:
                     self.train_ds.dataset.mask_paths.append(mask_paths[i])
-                self.train_ds.indices.append(len(self.im_paths)-1)
+                self.train_ds.indices.append(len(self.im_paths) - 1)
             elif target.lower() == "test":
                 self.test_ds.dataset.im_paths.append(im_path)
                 self.test_ds.dataset.anno_bboxes.append(anno_bbox)
                 if mask_paths is not None:
                     self.test_ds.dataset.mask_paths.append(mask_paths[i])
-                self.test_ds.indices.append(len(self.im_paths)-1)
-=======
-                self.train_ds.indices.append(len(self.im_paths) - 1)
-            elif target.lower() == "test":
-                self.test_ds.dataset.im_paths.append(im_path)
-                self.test_ds.dataset.anno_bboxes.append(anno_bbox)
                 self.test_ds.indices.append(len(self.im_paths) - 1)
->>>>>>> 8400f1d7
             else:
                 raise Exception(f"Target {target} unknown.")
 
