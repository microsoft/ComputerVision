--- conflicted
+++ resolved
@@ -6,7 +6,7 @@
 import math
 import numpy as np
 from pathlib import Path
-import random
+from random import randrange
 from typing import Callable, List, Tuple, Union
 
 import torch
@@ -24,10 +24,7 @@
 
 Trans = Callable[[object, dict], Tuple[object, dict]]
 
-<<<<<<< HEAD
-
-=======
->>>>>>> 807289d7
+
 class ColorJitterTransform(object):
     """ Wrapper for torchvision's ColorJitter to make sure 'target
     object is passed along """
@@ -48,11 +45,7 @@
         return im, target
 
 
-<<<<<<< HEAD
 def get_transform(train: bool) -> Trans:
-=======
-def get_transform(train: bool) -> List[object]:
->>>>>>> 807289d7
     """ Gets basic the transformations to apply to images.
 
     Source:
@@ -152,7 +145,6 @@
         self,
         root: Union[str, Path],
         batch_size: int = 2,
-<<<<<<< HEAD
         train_transforms: Trans = get_transform(train=True),
         test_transforms: Trans = get_transform(train=False),
         train_pct: float = 0.5,
@@ -160,13 +152,6 @@
         im_dir: str = "images",
         mask_dir: str = None,
         seed: int = None,
-=======
-        train_transforms: object = get_transform(train=True),
-        test_transforms: object = get_transform(train=False),
-        train_pct: float = 0.5,
-        anno_dir: str = "annotations",
-        im_dir: str = "images",
->>>>>>> 807289d7
         allow_negatives = False
     ):
         """ initialize dataset
@@ -187,11 +172,8 @@
             im_dir: the name of the image subfolder under the root directory. If set to 'None' then infers image location from annotation .xml files
             allow_negatives: is false (default) then will throw an error if no anntation .xml file can be found for a given image. Otherwise use image
                 as negative, ie assume that the image does not contain any of the objects of interest.
-<<<<<<< HEAD
             mask_dir: the name of the mask subfolder under the root directory if the dataset is used for instance segmentation
             seed: random seed for splitting dataset to training and testing data
-=======
->>>>>>> 807289d7
         """
 
         self.root = Path(root)
@@ -203,10 +185,7 @@
         self.batch_size = batch_size
         self.train_pct = train_pct
         self.allow_negatives = allow_negatives
-<<<<<<< HEAD
         self.seed = seed
-=======
->>>>>>> 807289d7
 
         # read annotations
         self._read_annos()
@@ -219,11 +198,7 @@
         # create training and validation data loaders
         self.init_data_loaders()
 
-<<<<<<< HEAD
     def _read_annos(self) -> None:
-=======
-    def _read_annos(self) -> List[str]:
->>>>>>> 807289d7
         """ Parses all Pascal VOC formatted annotation files to extract all
         possible labels. """
 
@@ -384,11 +359,7 @@
         # Re-initialize the data loaders
         self.init_data_loaders()
 
-<<<<<<< HEAD
     def show_ims(self, rows: int = 1, cols: int = 3, seed: int = None) -> None:
-=======
-    def show_ims(self, rows: int = 1, cols: int = 3) -> None:
->>>>>>> 807289d7
         """ Show a set of images.
 
         Args:
@@ -401,7 +372,6 @@
         if seed or self.seed:
             random.seed(seed or self.seed)
 
-<<<<<<< HEAD
         plot_func = (
             display_bbox_mask
             if self.mask_paths
@@ -409,8 +379,6 @@
         )
         plot_grid(plot_func, self._get_random_anno, rows=rows, cols=cols)
 
-=======
->>>>>>> 807289d7
     def show_im_transformations(
         self, idx: int = None, rows: int = 1, cols: int = 3
     ) -> None:
@@ -448,7 +416,6 @@
             print(f"Transformations applied on {self.im_paths[idx]}:")
             [print(transform) for transform in self.transforms.transforms]
 
-<<<<<<< HEAD
     def _get_binary_masks(self, idx: int) -> Union[np.ndarray, None]:
         binary_masks = None
         if self.mask_paths:
@@ -457,16 +424,11 @@
         return binary_masks
 
     def _get_random_anno(self) -> Tuple:
-=======
-    def _get_random_anno(
-        self
-    ) -> Tuple[List[AnnotationBbox], Union[str, Path]]:
->>>>>>> 807289d7
         """ Get random annotation and corresponding image
 
         Returns a list of annotations and the image path
         """
-        idx = random.randrange(len(self.im_paths))
+        idx = randrange(len(self.im_paths))
 
         # get mask if any
         mask = self._get_binary_masks(idx)
