--- conflicted
+++ resolved
@@ -16,11 +16,7 @@
 import xml.etree.ElementTree as ET
 from PIL import Image
 
-<<<<<<< HEAD
-from .plot import display_annotations, plot_grid
-=======
 from .plot import plot_detections, plot_grid
->>>>>>> 34c50445
 from .bbox import AnnotationBbox
 from .keypoint import COCOKeypoints
 from .mask import binarise_mask
@@ -503,9 +499,6 @@
         if seed or self.seed:
             random.seed(seed or self.seed)
 
-<<<<<<< HEAD
-        plot_grid(display_annotations, self._get_random_anno, rows=rows, cols=cols)
-=======
         def helper(im_paths):
             idx = random.randrange(len(im_paths))
             detection = {}
@@ -515,7 +508,6 @@
             return detection, self, None
 
         plot_grid(plot_detections, partial(helper, self.im_paths), rows=2)
->>>>>>> 34c50445
 
     def show_im_transformations(
         self, idx: int = None, rows: int = 1, cols: int = 3
@@ -570,33 +562,6 @@
 
         return binary_masks
 
-<<<<<<< HEAD
-    def _get_random_anno(self) -> Tuple:
-        """ Get random annotation and corresponding image
-
-        Returns a list of annotations and the image path
-        """
-        idx = random.randrange(len(self.im_paths))
-
-        keypoints = None
-        if self.keypoints and self.keypoint_meta:
-            keypoints = COCOKeypoints(
-                self.keypoints[idx],
-                self.keypoint_meta["category"],
-                self.keypoint_meta["labels"],
-                self.keypoint_meta["skeleton"],
-                self.keypoint_meta["hflip_inds"]
-            )
-
-        return (
-            self.anno_bboxes[idx],
-            self.im_paths[idx],
-            self._get_binary_mask(idx),
-            keypoints,
-        )
-
-=======
->>>>>>> 34c50445
     def __getitem__(self, idx):
         """ Make iterable. """
         # get box/labels from annotations
