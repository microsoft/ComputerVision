# Copyright (c) Microsoft Corporation. All rights reserved.
# Licensed under the MIT License.

import os
import copy
import math
import numpy as np
from pathlib import Path
import random
from typing import Callable, List, Tuple, Union

import torch
from torch.utils.data import Dataset, Subset, DataLoader
from torchvision.transforms import ColorJitter
import xml.etree.ElementTree as ET
from PIL import Image

from .plot import display_bboxes_mask, plot_grid
from .bbox import AnnotationBbox
from .mask import binarise_mask
from .references.utils import collate_fn
from .references.transforms import RandomHorizontalFlip, Compose, ToTensor
from ..common.gpu import db_num_workers

Trans = Callable[[object, dict], Tuple[object, dict]]

<<<<<<< HEAD
=======

>>>>>>> fb9ba730
class ColorJitterTransform(object):
    """ Wrapper for torchvision's ColorJitter to make sure 'target
    object is passed along """

    def __init__(self, brightness, contrast, saturation, hue):
        self.brightness = brightness
        self.contrast = contrast
        self.saturation = saturation
        self.hue = hue

    def __call__(self, im, target):
        im = ColorJitter(
            brightness=self.brightness,
            contrast=self.contrast,
            saturation=self.saturation,
            hue=self.hue,
        )(im)
        return im, target


<<<<<<< HEAD
def get_transform(train: bool) -> List[object]:
=======
def get_transform(train: bool) -> Trans:
>>>>>>> fb9ba730
    """ Gets basic the transformations to apply to images.

    Source:
    https://pytorch.org/tutorials/intermediate/torchvision_tutorial.html#writing-a-custom-dataset-for-pennfudan

    Args:
        train: whether or not we are getting transformations for the training
        set.

    Returns:
        A list of transforms to apply.
    """
    transforms = []

    # transformations to apply before image is turned into a tensor
    if train:
        transforms.append(
            ColorJitterTransform(
                brightness=0.2, contrast=0.2, saturation=0.4, hue=0.05
            )
        )

    # transform im to tensor
    transforms.append(ToTensor())

    # transformations to apply after image is turned into a tensor
    if train:
        transforms.append(RandomHorizontalFlip(0.5))

    return Compose(transforms)


def parse_pascal_voc_anno(
    anno_path: str, labels: List[str] = None
) -> Tuple[List[AnnotationBbox], Union[str, Path]]:
    """ Extract the annotations and image path from labelling in Pascal VOC format.

    Args:
        anno_path: the path to the annotation xml file
        labels: list of all possible labels, used to compute label index for each label name

    Return
        A tuple of annotations and the image path
    """

    anno_bboxes = []
    tree = ET.parse(anno_path)
    root = tree.getroot()

    # get image path from annotation. Note that the path field might not be set.
    anno_dir = os.path.dirname(anno_path)
    if root.find("path") is not None:
        im_path = os.path.realpath(
            os.path.join(anno_dir, root.find("path").text)
        )
    else:
        im_path = os.path.realpath(
            os.path.join(anno_dir, root.find("filename").text)
        )

    # extract bounding boxes and classification
    objs = root.findall("object")
    for obj in objs:
        label = obj.find("name").text
        bnd_box = obj.find("bndbox")
        left = int(bnd_box.find("xmin").text)
        top = int(bnd_box.find("ymin").text)
        right = int(bnd_box.find("xmax").text)
        bottom = int(bnd_box.find("ymax").text)

        # Set mapping of label name to label index
        if labels is None:
            label_idx = None
        else:
            label_idx = labels.index(label)

        anno_bbox = AnnotationBbox.from_array(
            [left, top, right, bottom],
            label_name=label,
            label_idx=label_idx,
            im_path=im_path,
        )
        assert anno_bbox.is_valid()
        anno_bboxes.append(anno_bbox)

    return anno_bboxes, im_path


class DetectionDataset:
    """ An object detection dataset.

    The implementation of the dunder methods __init__, __getitem__, and __len__ were inspired from code found here:
    https://pytorch.org/tutorials/intermediate/torchvision_tutorial.html#writing-a-custom-dataset-for-pennfudan
    """

    def __init__(
        self,
        root: Union[str, Path],
        batch_size: int = 2,
<<<<<<< HEAD
        train_transforms: object = get_transform(train=True),
        test_transforms: object = get_transform(train=False),
        train_pct: float = 0.5,
        anno_dir: str = "annotations",
        im_dir: str = "images",
        allow_negatives: bool = False,
=======
        train_transforms: Trans = get_transform(train=True),
        test_transforms: Trans = get_transform(train=False),
        train_pct: float = 0.5,
        anno_dir: str = "annotations",
        im_dir: str = "images",
        mask_dir: str = None,
        seed: int = None,
        allow_negatives: bool = False
>>>>>>> fb9ba730
    ):
        """ initialize dataset

        This class assumes that the data is formatted in two folders:
            - annotation folder which contains the Pascal VOC formatted
              annotations
            - image folder which contains the images

        Args:
            root: the root path of the dataset containing the image and
            annotation folders
            batch_size: batch size for dataloaders
            train_transforms: the transformations to apply to the train set
            test_transforms: the transformations to apply to the test set
            train_pct: the ratio of training to testing data
            anno_dir: the name of the annotation subfolder under the root directory
            im_dir: the name of the image subfolder under the root directory. If set to 'None' then infers image location from annotation .xml files
            allow_negatives: is false (default) then will throw an error if no anntation .xml file can be found for a given image. Otherwise use image as negative, ie assume that the image does not contain any of the objects of interest.
<<<<<<< HEAD
=======
            mask_dir: the name of the mask subfolder under the root directory if the dataset is used for instance segmentation
            seed: random seed for splitting dataset to training and testing data
>>>>>>> fb9ba730
        """

        self.root = Path(root)
        self.train_transforms = train_transforms
        self.test_transforms = test_transforms
        self.im_dir = im_dir
        self.anno_dir = anno_dir
        self.mask_dir = mask_dir
        self.batch_size = batch_size
        self.train_pct = train_pct
        self.allow_negatives = allow_negatives
<<<<<<< HEAD
=======
        self.seed = seed
>>>>>>> fb9ba730

        # read annotations
        self._read_annos()

        # create training and validation datasets
        self.train_ds, self.test_ds = self.split_train_test(
            train_pct=train_pct
        )

        # create training and validation data loaders
        self.init_data_loaders()

<<<<<<< HEAD
    def _read_annos(self) -> List[str]:
=======
    def _read_annos(self) -> None:
>>>>>>> fb9ba730
        """ Parses all Pascal VOC formatted annotation files to extract all
        possible labels. """

        # All annotation files are assumed to be in the anno_dir directory.
        # If im_dir is provided then find all images in that directory, and
        # it's assumed that the annotation filenames end with .xml.
        # If im_dir is not provided, then the image paths are read from inside
        # the .xml annotations.
        if self.im_dir is None:
            anno_filenames = sorted(os.listdir(self.root / self.anno_dir))
        else:
            im_filenames = sorted(os.listdir(self.root / self.im_dir))
            im_paths = [
                os.path.join(self.root / self.im_dir, s) for s in im_filenames
            ]
            anno_filenames = [
                os.path.splitext(s)[0] + ".xml" for s in im_filenames
            ]

        # Read all annotations
        self.im_paths = []
        self.anno_paths = []
        self.anno_bboxes = []
        self.mask_paths = []
        for anno_idx, anno_filename in enumerate(anno_filenames):
            anno_path = self.root / self.anno_dir / str(anno_filename)

            # Parse annotation file if present
            if os.path.exists(anno_path):
                anno_bboxes, im_path = parse_pascal_voc_anno(anno_path)
            else:
                if not self.allow_negatives:
                    raise FileNotFoundError(anno_path)
                anno_bboxes = []
                im_path = im_paths[anno_idx]

            # Torchvision needs at least one ground truth bounding box per image. Hence for images without a single
            # annotated object, adding a tiny bounding box with "background" label 0.
            if len(anno_bboxes) == 0:
                anno_bboxes = [
                    AnnotationBbox.from_array(
                        [1, 1, 5, 5],
                        label_name=None,
                        label_idx=0,
                        im_path=im_path,
                    )
                ]

            if self.im_dir is None:
                self.im_paths.append(im_path)
            else:
                self.im_paths.append(im_paths[anno_idx])

            if self.mask_dir:
                # Assume mask image name matches image name but has .png
                # extension
                mask_name = os.path.basename(self.im_paths[-1])
                mask_name = mask_name[:mask_name.rindex('.')] + ".png"
                mask_path = self.root / self.mask_dir / mask_name
                # For mask prediction, if no mask provided and negatives not
                # allowed (), ignore the image
                if not mask_path.exists():
                    if not self.allow_negatives:
                        raise FileNotFoundError(mask_path)
                    else:
                        self.mask_paths.append(None)
                else:
                    self.mask_paths.append(mask_path)

            self.anno_paths.append(anno_path)
            self.anno_bboxes.append(anno_bboxes)
        assert len(self.im_paths) == len(self.anno_paths)

        # Get list of all labels
        labels = []
        for anno_bboxes in self.anno_bboxes:
            for anno_bbox in anno_bboxes:
                if anno_bbox.label_name is not None:
                    labels.append(anno_bbox.label_name)
        self.labels = list(set(labels))

        # Set for each bounding box label name also what its integer representation is
        for anno_bboxes in self.anno_bboxes:
            for anno_bbox in anno_bboxes:
                if (
                    anno_bbox.label_name is None
                ):  # background rectangle is assigned id 0 by design
                    anno_bbox.label_idx = 0
                else:
                    anno_bbox.label_idx = (
                        self.labels.index(anno_bbox.label_name) + 1
                    )

    def split_train_test(
        self, train_pct: float = 0.8
    ) -> Tuple[Dataset, Dataset]:
        """ Split this dataset into a training and testing set

        Args:
            train_pct: the ratio of images to use for training vs
            testing

        Return
            A training and testing dataset in that order
        """
        test_num = math.floor(len(self) * (1 - train_pct))
        if self.seed:
            torch.manual_seed(self.seed)
        indices = torch.randperm(len(self)).tolist()

        train = copy.deepcopy(Subset(self, indices[test_num:]))
        train.dataset.transforms = self.train_transforms

        test = copy.deepcopy(Subset(self, indices[:test_num]))
        test.dataset.transforms = self.test_transforms

        return train, test

    def init_data_loaders(self):
        """ Create training and validation data loaders """
        self.train_dl = DataLoader(
            self.train_ds,
            batch_size=self.batch_size,
            shuffle=True,
            num_workers=db_num_workers(),
            collate_fn=collate_fn,
        )

        self.test_dl = DataLoader(
            self.test_ds,
            batch_size=self.batch_size,
            shuffle=False,
            num_workers=db_num_workers(),
            collate_fn=collate_fn,
        )

    def add_images(
        self,
        im_paths: List[str],
        anno_bboxes: List[AnnotationBbox],
        target: str = "train",
<<<<<<< HEAD
=======
        mask_paths: List[str] = None,
>>>>>>> fb9ba730
    ):
        """ Add new images to either the training or test set.

        Args:
            im_paths: path to the images.
            anno_bboxes: ground truth boxes for each image.
            target: specify if images are to be added to the training or test set. Valid options: "train" or "test".
<<<<<<< HEAD
=======
            mask_paths: path to the masks.
>>>>>>> fb9ba730

        Raises:
            Exception if `target` variable is neither 'train' nor 'test'
        """
        assert len(im_paths) == len(anno_bboxes)
<<<<<<< HEAD
        for im_path, anno_bbox in zip(im_paths, anno_bboxes):
            self.im_paths.append(im_path)
            self.anno_bboxes.append(anno_bbox)
            if target.lower() == "train":
                self.train_ds.dataset.im_paths.append(im_path)
                self.train_ds.dataset.anno_bboxes.append(anno_bbox)
=======
        for i, (im_path, anno_bbox) in enumerate(zip(im_paths, anno_bboxes)):
            self.im_paths.append(im_path)
            self.anno_bboxes.append(anno_bbox)
            if mask_paths is not None:
                self.mask_paths.append(mask_paths[i])
            if target.lower() == "train":
                self.train_ds.dataset.im_paths.append(im_path)
                self.train_ds.dataset.anno_bboxes.append(anno_bbox)
                if mask_paths is not None:
                    self.train_ds.dataset.mask_paths.append(mask_paths[i])
>>>>>>> fb9ba730
                self.train_ds.indices.append(len(self.im_paths) - 1)
            elif target.lower() == "test":
                self.test_ds.dataset.im_paths.append(im_path)
                self.test_ds.dataset.anno_bboxes.append(anno_bbox)
<<<<<<< HEAD
=======
                if mask_paths is not None:
                    self.test_ds.dataset.mask_paths.append(mask_paths[i])
>>>>>>> fb9ba730
                self.test_ds.indices.append(len(self.im_paths) - 1)
            else:
                raise Exception(f"Target {target} unknown.")

        # Re-initialize the data loaders
        self.init_data_loaders()

<<<<<<< HEAD
    def show_ims(self, rows: int = 1, cols: int = 3) -> None:
=======
    def show_ims(self, rows: int = 1, cols: int = 3, seed: int = None) -> None:
>>>>>>> fb9ba730
        """ Show a set of images.

        Args:
            rows: the number of rows images to display
            cols: cols to display, NOTE: use 3 for best looking grid
            seed: random seed for selecting images

        Returns None but displays a grid of annotated images.
        """
        if seed or self.seed:
            random.seed(seed or self.seed)

        plot_grid(display_bboxes_mask, self._get_random_anno, rows=rows, cols=cols)

    def show_im_transformations(
        self, idx: int = None, rows: int = 1, cols: int = 3
    ) -> None:
        """ Show a set of images after transformations have been applied.

        Args:
            idx: the index to of the image to show the transformations for.
            rows: number of rows to display
            cols: number of cols to display, NOTE: use 3 for best looking grid

        Returns None but displays a grid of randomly applied transformations.
        """
        if not hasattr(self, "transforms"):
            print(
                (
                    "Transformations are not applied ot the base dataset object.\n"
                    "Call this function on either the train_ds or test_ds instead:\n\n"
                    "    my_detection_data.train_ds.dataset.show_im_transformations()"
                )
            )
        else:
            if idx is None:
                idx = random.randrange(len(self.anno_paths))

<<<<<<< HEAD
    def show_im_transformations(
        self, idx: int = None, rows: int = 1, cols: int = 3
    ) -> None:
        """ Show a set of images after transfomrations have been applied.

        Args:
            idx: the index to of the image to show the transformations for.
            rows: number of rows to display
            cols: number of cols to dipslay, NOTE: use 3 for best looing grid

        Returns None but displays a grid of randomly applied transformations.
        """
        if not hasattr(self, "transforms"):
            print(
                (
                    "Transformations are not applied ot the base dataset object.\n"
                    "Call this function on either the train_ds or test_ds instead:\n\n"
                    "    my_detection_data.train_ds.dataset.show_im_transformations()"
                )
            )
        else:
            if idx is None:
                idx = randrange(len(self.anno_paths))

=======
>>>>>>> fb9ba730
            def plotter(im, ax):
                ax.set_xticks([])
                ax.set_yticks([])
                ax.imshow(im)

            def im_gen() -> torch.Tensor:
                return self[idx][0].permute(1, 2, 0)

            plot_grid(plotter, im_gen, rows=rows, cols=cols)

            print(f"Transformations applied on {self.im_paths[idx]}:")
            [print(transform) for transform in self.transforms.transforms]

<<<<<<< HEAD
    def _get_random_anno(
        self
    ) -> Tuple[List[AnnotationBbox], Union[str, Path]]:
=======
    def _get_binary_mask(self, idx: int) -> Union[np.ndarray, None]:
        """ Return binary masks for objects in the mask image. """
        binary_masks = None
        if self.mask_paths:
            if self.mask_paths[idx] is not None:
                binary_masks = binarise_mask(Image.open(self.mask_paths[idx]))
            else:
                # for the tiny bounding box in _read_annos(), make the mask to
                # be the whole box
                mask = np.zeros(
                    Image.open(self.im_paths[idx]).size[::-1],
                    dtype=np.uint8
                )
                binary_masks = binarise_mask(mask)

        return binary_masks

    def _get_random_anno(self) -> Tuple:
>>>>>>> fb9ba730
        """ Get random annotation and corresponding image

        Returns a list of annotations and the image path
        """
        idx = random.randrange(len(self.im_paths))
        return self.anno_bboxes[idx], self.im_paths[idx], self._get_binary_mask(idx)

    def __getitem__(self, idx):
        """ Make iterable. """
        # get box/labels from annotations
        im_path = self.im_paths[idx]
        anno_bboxes = self.anno_bboxes[idx]
        boxes = [
            [anno_bbox.left, anno_bbox.top, anno_bbox.right, anno_bbox.bottom]
            for anno_bbox in anno_bboxes
        ]
        labels = [anno_bbox.label_idx for anno_bbox in anno_bboxes]

        # convert everything into a torch.Tensor
        boxes = torch.as_tensor(boxes, dtype=torch.float32)
        labels = torch.as_tensor(labels, dtype=torch.int64)

        # get area for evaluation with the COCO metric, to separate the
        # metric scores between small, medium and large boxes.
        area = (boxes[:, 3] - boxes[:, 1]) * (boxes[:, 2] - boxes[:, 0])

        # suppose all instances are not crowd (torchvision specific)
        iscrowd = torch.zeros((len(boxes),), dtype=torch.int64)

        # unique id
        im_id = torch.tensor([idx])

        # setup target dic
        target = {
            "boxes": boxes,
            "labels": labels,
            "image_id": im_id,
            "area": area,
            "iscrowd": iscrowd,
        }

        # get masks
        binary_masks = self._get_binary_mask(idx)
        if binary_masks is not None:
            target["masks"] = torch.as_tensor(binary_masks, dtype=torch.uint8)

        # get image
        im = Image.open(im_path).convert("RGB")

        # and apply transforms if any
        if self.transforms is not None:
            im, target = self.transforms(im, target)

        return im, target

    def __len__(self):
        return len(self.im_paths)<|MERGE_RESOLUTION|>--- conflicted
+++ resolved
@@ -24,10 +24,7 @@
 
 Trans = Callable[[object, dict], Tuple[object, dict]]
 
-<<<<<<< HEAD
-=======
-
->>>>>>> fb9ba730
+
 class ColorJitterTransform(object):
     """ Wrapper for torchvision's ColorJitter to make sure 'target
     object is passed along """
@@ -48,11 +45,7 @@
         return im, target
 
 
-<<<<<<< HEAD
-def get_transform(train: bool) -> List[object]:
-=======
 def get_transform(train: bool) -> Trans:
->>>>>>> fb9ba730
     """ Gets basic the transformations to apply to images.
 
     Source:
@@ -152,14 +145,6 @@
         self,
         root: Union[str, Path],
         batch_size: int = 2,
-<<<<<<< HEAD
-        train_transforms: object = get_transform(train=True),
-        test_transforms: object = get_transform(train=False),
-        train_pct: float = 0.5,
-        anno_dir: str = "annotations",
-        im_dir: str = "images",
-        allow_negatives: bool = False,
-=======
         train_transforms: Trans = get_transform(train=True),
         test_transforms: Trans = get_transform(train=False),
         train_pct: float = 0.5,
@@ -168,7 +153,6 @@
         mask_dir: str = None,
         seed: int = None,
         allow_negatives: bool = False
->>>>>>> fb9ba730
     ):
         """ initialize dataset
 
@@ -187,11 +171,8 @@
             anno_dir: the name of the annotation subfolder under the root directory
             im_dir: the name of the image subfolder under the root directory. If set to 'None' then infers image location from annotation .xml files
             allow_negatives: is false (default) then will throw an error if no anntation .xml file can be found for a given image. Otherwise use image as negative, ie assume that the image does not contain any of the objects of interest.
-<<<<<<< HEAD
-=======
             mask_dir: the name of the mask subfolder under the root directory if the dataset is used for instance segmentation
             seed: random seed for splitting dataset to training and testing data
->>>>>>> fb9ba730
         """
 
         self.root = Path(root)
@@ -203,10 +184,7 @@
         self.batch_size = batch_size
         self.train_pct = train_pct
         self.allow_negatives = allow_negatives
-<<<<<<< HEAD
-=======
         self.seed = seed
->>>>>>> fb9ba730
 
         # read annotations
         self._read_annos()
@@ -219,11 +197,7 @@
         # create training and validation data loaders
         self.init_data_loaders()
 
-<<<<<<< HEAD
-    def _read_annos(self) -> List[str]:
-=======
     def _read_annos(self) -> None:
->>>>>>> fb9ba730
         """ Parses all Pascal VOC formatted annotation files to extract all
         possible labels. """
 
@@ -365,10 +339,7 @@
         im_paths: List[str],
         anno_bboxes: List[AnnotationBbox],
         target: str = "train",
-<<<<<<< HEAD
-=======
         mask_paths: List[str] = None,
->>>>>>> fb9ba730
     ):
         """ Add new images to either the training or test set.
 
@@ -376,23 +347,12 @@
             im_paths: path to the images.
             anno_bboxes: ground truth boxes for each image.
             target: specify if images are to be added to the training or test set. Valid options: "train" or "test".
-<<<<<<< HEAD
-=======
             mask_paths: path to the masks.
->>>>>>> fb9ba730
 
         Raises:
             Exception if `target` variable is neither 'train' nor 'test'
         """
         assert len(im_paths) == len(anno_bboxes)
-<<<<<<< HEAD
-        for im_path, anno_bbox in zip(im_paths, anno_bboxes):
-            self.im_paths.append(im_path)
-            self.anno_bboxes.append(anno_bbox)
-            if target.lower() == "train":
-                self.train_ds.dataset.im_paths.append(im_path)
-                self.train_ds.dataset.anno_bboxes.append(anno_bbox)
-=======
         for i, (im_path, anno_bbox) in enumerate(zip(im_paths, anno_bboxes)):
             self.im_paths.append(im_path)
             self.anno_bboxes.append(anno_bbox)
@@ -403,16 +363,12 @@
                 self.train_ds.dataset.anno_bboxes.append(anno_bbox)
                 if mask_paths is not None:
                     self.train_ds.dataset.mask_paths.append(mask_paths[i])
->>>>>>> fb9ba730
                 self.train_ds.indices.append(len(self.im_paths) - 1)
             elif target.lower() == "test":
                 self.test_ds.dataset.im_paths.append(im_path)
                 self.test_ds.dataset.anno_bboxes.append(anno_bbox)
-<<<<<<< HEAD
-=======
                 if mask_paths is not None:
                     self.test_ds.dataset.mask_paths.append(mask_paths[i])
->>>>>>> fb9ba730
                 self.test_ds.indices.append(len(self.im_paths) - 1)
             else:
                 raise Exception(f"Target {target} unknown.")
@@ -420,11 +376,7 @@
         # Re-initialize the data loaders
         self.init_data_loaders()
 
-<<<<<<< HEAD
-    def show_ims(self, rows: int = 1, cols: int = 3) -> None:
-=======
     def show_ims(self, rows: int = 1, cols: int = 3, seed: int = None) -> None:
->>>>>>> fb9ba730
         """ Show a set of images.
 
         Args:
@@ -463,33 +415,6 @@
             if idx is None:
                 idx = random.randrange(len(self.anno_paths))
 
-<<<<<<< HEAD
-    def show_im_transformations(
-        self, idx: int = None, rows: int = 1, cols: int = 3
-    ) -> None:
-        """ Show a set of images after transfomrations have been applied.
-
-        Args:
-            idx: the index to of the image to show the transformations for.
-            rows: number of rows to display
-            cols: number of cols to dipslay, NOTE: use 3 for best looing grid
-
-        Returns None but displays a grid of randomly applied transformations.
-        """
-        if not hasattr(self, "transforms"):
-            print(
-                (
-                    "Transformations are not applied ot the base dataset object.\n"
-                    "Call this function on either the train_ds or test_ds instead:\n\n"
-                    "    my_detection_data.train_ds.dataset.show_im_transformations()"
-                )
-            )
-        else:
-            if idx is None:
-                idx = randrange(len(self.anno_paths))
-
-=======
->>>>>>> fb9ba730
             def plotter(im, ax):
                 ax.set_xticks([])
                 ax.set_yticks([])
@@ -503,11 +428,6 @@
             print(f"Transformations applied on {self.im_paths[idx]}:")
             [print(transform) for transform in self.transforms.transforms]
 
-<<<<<<< HEAD
-    def _get_random_anno(
-        self
-    ) -> Tuple[List[AnnotationBbox], Union[str, Path]]:
-=======
     def _get_binary_mask(self, idx: int) -> Union[np.ndarray, None]:
         """ Return binary masks for objects in the mask image. """
         binary_masks = None
@@ -526,7 +446,6 @@
         return binary_masks
 
     def _get_random_anno(self) -> Tuple:
->>>>>>> fb9ba730
         """ Get random annotation and corresponding image
 
         Returns a list of annotations and the image path
