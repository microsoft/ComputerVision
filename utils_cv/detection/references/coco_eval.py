import json
import tempfile

import numpy as np
import copy
import time
import torch
import torch._six

from pycocotools.cocoeval import COCOeval
from pycocotools.coco import COCO
import pycocotools.mask as mask_util

from collections import defaultdict

from . import utils # EDITED


class CocoEvaluator(object):
    def __init__(self, coco_gt, iou_types):
        assert isinstance(iou_types, (list, tuple))
        coco_gt = copy.deepcopy(coco_gt)
        self.coco_gt = coco_gt

        self.iou_types = iou_types
        self.coco_eval = {}
        for iou_type in iou_types:
            self.coco_eval[iou_type] = COCOeval(coco_gt, iouType=iou_type)

        self.img_ids = []
        self.eval_imgs = {k: [] for k in iou_types}

    def update(self, predictions):
        img_ids = list(np.unique(list(predictions.keys())))
        self.img_ids.extend(img_ids)

        for iou_type in self.iou_types:
            results = self.prepare(predictions, iou_type)
            coco_dt = loadRes(self.coco_gt, results) if results else COCO()
            coco_eval = self.coco_eval[iou_type]

            coco_eval.cocoDt = coco_dt
            coco_eval.params.imgIds = list(img_ids)
            img_ids, eval_imgs = evaluate(coco_eval)

            self.eval_imgs[iou_type].append(eval_imgs)

    def synchronize_between_processes(self):
        for iou_type in self.iou_types:
            self.eval_imgs[iou_type] = np.concatenate(self.eval_imgs[iou_type], 2)
            create_common_coco_eval(self.coco_eval[iou_type], self.img_ids, self.eval_imgs[iou_type])

    def accumulate(self):
        for coco_eval in self.coco_eval.values():
            coco_eval.accumulate()

    def summarize(self):
        for iou_type, coco_eval in self.coco_eval.items():
            print("IoU metric: {}".format(iou_type))
            coco_eval.summarize()

    def prepare(self, predictions, iou_type):
        if iou_type == "bbox":
            return self.prepare_for_coco_detection(predictions)
        elif iou_type == "segm":
            return self.prepare_for_coco_segmentation(predictions)
        elif iou_type == "keypoints":
            return self.prepare_for_coco_keypoint(predictions)
        else:
            raise ValueError("Unknown iou type {}".format(iou_type))

    def prepare_for_coco_detection(self, predictions):
        coco_results = []
        for original_id, prediction in predictions.items():
            if len(prediction) == 0:
                continue

            boxes = prediction["boxes"]
            boxes = convert_to_xywh(boxes).tolist()
            scores = prediction["scores"].tolist()
            labels = prediction["labels"].tolist()

            coco_results.extend(
                [
                    {
                        "image_id": original_id,
                        "category_id": labels[k],
                        "bbox": box,
                        "score": scores[k],
                    }
                    for k, box in enumerate(boxes)
                ]
            )
        return coco_results

    def prepare_for_coco_segmentation(self, predictions):
        coco_results = []
        for original_id, prediction in predictions.items():
            if len(prediction) == 0:
                continue

            scores = prediction["scores"]
            labels = prediction["labels"]
            masks = prediction["masks"]

            masks = masks > 0.5

            scores = prediction["scores"].tolist()
            labels = prediction["labels"].tolist()

            rles = [
<<<<<<< HEAD
                mask_util.encode(
                    # Change according to the issue related to mask:
                    #     https://github.com/pytorch/vision/issues/1355#issuecomment-544951911
                    np.array(
                        mask[0, :, :, np.newaxis], dtype=np.uint8, order="F"
                    )
                )[0]
=======
                mask_util.encode(np.array(mask[0, :, :, np.newaxis], dtype=np.uint8, order="F"))[0]
>>>>>>> 735f7ff4
                for mask in masks
            ]
            for rle in rles:
                rle["counts"] = rle["counts"].decode("utf-8")

            coco_results.extend(
                [
                    {
                        "image_id": original_id,
                        "category_id": labels[k],
                        "segmentation": rle,
                        "score": scores[k],
                    }
                    for k, rle in enumerate(rles)
                ]
            )
        return coco_results

    def prepare_for_coco_keypoint(self, predictions):
        coco_results = []
        for original_id, prediction in predictions.items():
            if len(prediction) == 0:
                continue

            boxes = prediction["boxes"]
            boxes = convert_to_xywh(boxes).tolist()
            scores = prediction["scores"].tolist()
            labels = prediction["labels"].tolist()
            keypoints = prediction["keypoints"]
            keypoints = keypoints.flatten(start_dim=1).tolist()

            coco_results.extend(
                [
                    {
                        "image_id": original_id,
                        "category_id": labels[k],
                        'keypoints': keypoint,
                        "score": scores[k],
                    }
                    for k, keypoint in enumerate(keypoints)
                ]
            )
        return coco_results


def convert_to_xywh(boxes):
    xmin, ymin, xmax, ymax = boxes.unbind(1)
    return torch.stack((xmin, ymin, xmax - xmin, ymax - ymin), dim=1)


def merge(img_ids, eval_imgs):
    all_img_ids = utils.all_gather(img_ids)
    all_eval_imgs = utils.all_gather(eval_imgs)

    merged_img_ids = []
    for p in all_img_ids:
        merged_img_ids.extend(p)

    merged_eval_imgs = []
    for p in all_eval_imgs:
        merged_eval_imgs.append(p)

    merged_img_ids = np.array(merged_img_ids)
    merged_eval_imgs = np.concatenate(merged_eval_imgs, 2)

    # keep only unique (and in sorted order) images
    merged_img_ids, idx = np.unique(merged_img_ids, return_index=True)
    merged_eval_imgs = merged_eval_imgs[..., idx]

    return merged_img_ids, merged_eval_imgs


def create_common_coco_eval(coco_eval, img_ids, eval_imgs):
    img_ids, eval_imgs = merge(img_ids, eval_imgs)
    img_ids = list(img_ids)
    eval_imgs = list(eval_imgs.flatten())

    coco_eval.evalImgs = eval_imgs
    coco_eval.params.imgIds = img_ids
    coco_eval._paramsEval = copy.deepcopy(coco_eval.params)


#################################################################
# From pycocotools, just removed the prints and fixed
# a Python3 bug about unicode not defined
#################################################################

# Ideally, pycocotools wouldn't have hard-coded prints
# so that we could avoid copy-pasting those two functions

def createIndex(self):
    # create index
    # print('creating index...')
    anns, cats, imgs = {}, {}, {}
    imgToAnns, catToImgs = defaultdict(list), defaultdict(list)
    if 'annotations' in self.dataset:
        for ann in self.dataset['annotations']:
            imgToAnns[ann['image_id']].append(ann)
            anns[ann['id']] = ann

    if 'images' in self.dataset:
        for img in self.dataset['images']:
            imgs[img['id']] = img

    if 'categories' in self.dataset:
        for cat in self.dataset['categories']:
            cats[cat['id']] = cat

    if 'annotations' in self.dataset and 'categories' in self.dataset:
        for ann in self.dataset['annotations']:
            catToImgs[ann['category_id']].append(ann['image_id'])

    # print('index created!')

    # create class members
    self.anns = anns
    self.imgToAnns = imgToAnns
    self.catToImgs = catToImgs
    self.imgs = imgs
    self.cats = cats


maskUtils = mask_util


def loadRes(self, resFile):
    """
    Load result file and return a result api object.
    :param   resFile (str)     : file name of result file
    :return: res (obj)         : result api object
    """
    res = COCO()
    res.dataset['images'] = [img for img in self.dataset['images']]

    # print('Loading and preparing results...')
    # tic = time.time()
    if isinstance(resFile, torch._six.string_classes):
        anns = json.load(open(resFile))
    elif type(resFile) == np.ndarray:
        anns = self.loadNumpyAnnotations(resFile)
    else:
        anns = resFile
    assert type(anns) == list, 'results in not an array of objects'
    annsImgIds = [ann['image_id'] for ann in anns]
    assert set(annsImgIds) == (set(annsImgIds) & set(self.getImgIds())), \
        'Results do not correspond to current coco set'
    if 'caption' in anns[0]:
        imgIds = set([img['id'] for img in res.dataset['images']]) & set([ann['image_id'] for ann in anns])
        res.dataset['images'] = [img for img in res.dataset['images'] if img['id'] in imgIds]
        for id, ann in enumerate(anns):
            ann['id'] = id + 1
    elif 'bbox' in anns[0] and not anns[0]['bbox'] == []:
        res.dataset['categories'] = copy.deepcopy(self.dataset['categories'])
        for id, ann in enumerate(anns):
            bb = ann['bbox']
            x1, x2, y1, y2 = [bb[0], bb[0] + bb[2], bb[1], bb[1] + bb[3]]
            if 'segmentation' not in ann:
                ann['segmentation'] = [[x1, y1, x1, y2, x2, y2, x2, y1]]
            ann['area'] = bb[2] * bb[3]
            ann['id'] = id + 1
            ann['iscrowd'] = 0
    elif 'segmentation' in anns[0]:
        res.dataset['categories'] = copy.deepcopy(self.dataset['categories'])
        for id, ann in enumerate(anns):
            # now only support compressed RLE format as segmentation results
            ann['area'] = maskUtils.area(ann['segmentation'])
            if 'bbox' not in ann:
                ann['bbox'] = maskUtils.toBbox(ann['segmentation'])
            ann['id'] = id + 1
            ann['iscrowd'] = 0
    elif 'keypoints' in anns[0]:
        res.dataset['categories'] = copy.deepcopy(self.dataset['categories'])
        for id, ann in enumerate(anns):
            s = ann['keypoints']
            x = s[0::3]
            y = s[1::3]
            x1, x2, y1, y2 = np.min(x), np.max(x), np.min(y), np.max(y)
            ann['area'] = (x2 - x1) * (y2 - y1)
            ann['id'] = id + 1
            ann['bbox'] = [x1, y1, x2 - x1, y2 - y1]
    # print('DONE (t={:0.2f}s)'.format(time.time()- tic))

    res.dataset['annotations'] = anns
    createIndex(res)
    return res


def evaluate(self):
    '''
    Run per image evaluation on given images and store results (a list of dict) in self.evalImgs
    :return: None
    '''
    # tic = time.time()
    # print('Running per image evaluation...')
    p = self.params
    # add backward compatibility if useSegm is specified in params
    if p.useSegm is not None:
        p.iouType = 'segm' if p.useSegm == 1 else 'bbox'
        print('useSegm (deprecated) is not None. Running {} evaluation'.format(p.iouType))
    # print('Evaluate annotation type *{}*'.format(p.iouType))
    p.imgIds = list(np.unique(p.imgIds))
    if p.useCats:
        p.catIds = list(np.unique(p.catIds))
    p.maxDets = sorted(p.maxDets)
    self.params = p

    self._prepare()
    # loop through images, area range, max detection number
    catIds = p.catIds if p.useCats else [-1]

    if p.iouType == 'segm' or p.iouType == 'bbox':
        computeIoU = self.computeIoU
    elif p.iouType == 'keypoints':
        computeIoU = self.computeOks
    self.ious = {
        (imgId, catId): computeIoU(imgId, catId)
        for imgId in p.imgIds
        for catId in catIds}

    evaluateImg = self.evaluateImg
    maxDet = p.maxDets[-1]
    evalImgs = [
        evaluateImg(imgId, catId, areaRng, maxDet)
        for catId in catIds
        for areaRng in p.areaRng
        for imgId in p.imgIds
    ]
    # this is NOT in the pycocotools code, but could be done outside
    evalImgs = np.asarray(evalImgs).reshape(len(catIds), len(p.areaRng), len(p.imgIds))
    self._paramsEval = copy.deepcopy(self.params)
    # toc = time.time()
    # print('DONE (t={:0.2f}s).'.format(toc-tic))
    return p.imgIds, evalImgs

#################################################################
# end of straight copy from pycocotools, just removing the prints
#################################################################<|MERGE_RESOLUTION|>--- conflicted
+++ resolved
@@ -109,7 +109,6 @@
             labels = prediction["labels"].tolist()
 
             rles = [
-<<<<<<< HEAD
                 mask_util.encode(
                     # Change according to the issue related to mask:
                     #     https://github.com/pytorch/vision/issues/1355#issuecomment-544951911
@@ -117,9 +116,6 @@
                         mask[0, :, :, np.newaxis], dtype=np.uint8, order="F"
                     )
                 )[0]
-=======
-                mask_util.encode(np.array(mask[0, :, :, np.newaxis], dtype=np.uint8, order="F"))[0]
->>>>>>> 735f7ff4
                 for mask in masks
             ]
             for rle in rles:
