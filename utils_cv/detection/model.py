# Copyright (c) Microsoft Corporation. All rights reserved.
# Licensed under the MIT License.

import os
import itertools
import json
from typing import Callable, List, Tuple, Union, Generator, Optional, Dict

from pathlib import Path
import shutil

from PIL import Image
import numpy as np
import torch
import torch.nn as nn
from torchvision import transforms
from torchvision.models.detection import (
    fasterrcnn_resnet50_fpn,
    maskrcnn_resnet50_fpn,
    keypointrcnn_resnet50_fpn,
)
from torchvision.models.detection.faster_rcnn import FastRCNNPredictor
from torchvision.models.detection.keypoint_rcnn import KeypointRCNNPredictor
from torchvision.models.detection.mask_rcnn import MaskRCNNPredictor
from torch.utils.data import Dataset, DataLoader, Subset
import matplotlib.pyplot as plt

from .references.engine import train_one_epoch, evaluate
from .references.coco_eval import CocoEvaluator
from .bbox import bboxes_iou, DetectionBbox
from ..common.gpu import torch_device


def _extract_od_results(
    pred: Dict[str, np.ndarray],
    labels: List[str],
    im_path: Union[str, Path] = None,
) -> Dict:
    """ Gets the bounding boxes, masks and keypoints from the prediction object.

    Args:
        pred: the output of passing in an image to torchvision's FasterRCNN
            or MaskRCNN model, detached in the form of numpy array
        labels: list of labels without "__background__".
        im_path: the image path of the preds

    Return:
        a dict of DetectionBboxes, masks and keypoints
    """
    pred_labels = pred["labels"].tolist()
    pred_boxes = pred["boxes"].tolist()
    pred_scores = pred["scores"].tolist()

    det_bboxes = []
    for label, box, score in zip(pred_labels, pred_boxes, pred_scores):
        label_name = labels[label - 1]
        det_bbox = DetectionBbox.from_array(
            box,
            score=score,
            label_idx=label,
            label_name=label_name,
            im_path=im_path,
        )
        det_bboxes.append(det_bbox)

    res = {"det_bboxes": det_bboxes, "im_path": im_path}

    if "masks" in pred:
        res["masks"] = pred["masks"].squeeze(1)

    if "keypoints" in pred:
        res["keypoints"] = pred["keypoints"]

    return res


def _apply_threshold(
    pred: Dict[str, np.ndarray], threshold: Optional[float] = 0.5
) -> Dict:
    """ Return prediction results that are above the threshold if any.

    Args:
        pred: the output of passing in an image to torchvision's FasterRCNN
            or MaskRCNN model, detached in the form of numpy array
        threshold: iou threshold for a positive detection. Note: set
            threshold to None to omit a threshold
    """
    # apply score threshold
    if threshold:
        selected = pred["scores"] > threshold
        pred = {k: v[selected] for k, v in pred.items()}
    # apply mask threshold
    if "masks" in pred:
        pred["masks"] = pred["masks"] > 0.5
    return pred


def _get_pretrained_rcnn(
    model_func: Callable[..., nn.Module],
    # transform parameters
    min_size: int = 800,
    max_size: int = 1333,
    # RPN parameters
    rpn_pre_nms_top_n_train: int = 2000,
    rpn_pre_nms_top_n_test: int = 1000,
    rpn_post_nms_top_n_train: int = 2000,
    rpn_post_nms_top_n_test: int = 1000,
    rpn_nms_thresh: float = 0.7,
    # Box parameters
    box_score_thresh: int = 0.05,
    box_nms_thresh: float = 0.5,
    box_detections_per_img: int = 100,
) -> nn.Module:
    """ Gets a pretrained FasterRCNN model

    Args:
        model_func: pretrained R-CNN model generating functions, such as
            fasterrcnn_resnet50_fpn(), get_pretrained_fasterrcnn(), etc.
        min_size: minimum size of the image to be rescaled before feeding it to the backbone
        max_size: maximum size of the image to be rescaled before feeding it to the backbone
        rpn_pre_nms_top_n_train: number of proposals to keep before applying NMS during training
        rpn_pre_nms_top_n_test: number of proposals to keep before applying NMS during testing
        rpn_post_nms_top_n_train: number of proposals to keep after applying NMS during training
        rpn_post_nms_top_n_test: number of proposals to keep after applying NMS during testing
        rpn_nms_thresh: NMS threshold used for postprocessing the RPN proposals

    Returns
        The pre-trained model
    """
    model = model_func(
        pretrained=True,
        min_size=min_size,
        max_size=max_size,
        rpn_pre_nms_top_n_train=rpn_pre_nms_top_n_train,
        rpn_pre_nms_top_n_test=rpn_pre_nms_top_n_test,
        rpn_post_nms_top_n_train=rpn_post_nms_top_n_train,
        rpn_post_nms_top_n_test=rpn_post_nms_top_n_test,
        rpn_nms_thresh=rpn_nms_thresh,
        box_score_thresh=box_score_thresh,
        box_nms_thresh=box_nms_thresh,
        box_detections_per_img=box_detections_per_img,
    )
    return model


def _tune_box_predictor(model: nn.Module, num_classes: int) -> nn.Module:
    """ Tune box predictor in the model. """
    # get number of input features for the classifier
    in_features = model.roi_heads.box_predictor.cls_score.in_features

    # replace the pre-trained head with a new one
    # that has num_classes which is based on the dataset
    model.roi_heads.box_predictor = FastRCNNPredictor(in_features, num_classes)
    return model


<<<<<<< HEAD
def _tune_mask_predictor(model: nn.Module, num_classes: int) -> nn.Module:
    """ Tune mask predictor in the model. """
    # get the number of input features of mask predictor from the pretrained model
    in_features = model.roi_heads.mask_predictor.conv5_mask.in_channels
    # replace the mask predictor with a new one
    model.roi_heads.mask_predictor = MaskRCNNPredictor(in_features, 256, num_classes)
    return model


def get_pretrained_fasterrcnn(
    num_classes: int = None,
    **kwargs,
) -> nn.Module:
=======
def get_pretrained_fasterrcnn(num_classes: int = None, **kwargs) -> nn.Module:
>>>>>>> 34c50445
    """ Gets a pretrained FasterRCNN model

    Args:
        num_classes: number of output classes of the model (including the
            background).  If None, 91 as COCO datasets.

    Returns
        The model to fine-tine/inference with

    For a list of all parameters see:
        https://github.com/pytorch/vision/blob/master/torchvision/models/detection/faster_rcnn.py
    """
    # TODO - reconsider that num_classes includes background. This doesn't feel
    #     intuitive.

    # load a model pre-trained on COCO
    model = _get_pretrained_rcnn(fasterrcnn_resnet50_fpn, **kwargs)

    # if num_classes is specified, then create new final bounding box
    # prediction layers, otherwise use pre-trained layers
    if num_classes:
        model = _tune_box_predictor(model, num_classes)

    return model


def get_pretrained_maskrcnn(num_classes: int = None, **kwargs) -> nn.Module:
    """ Gets a pretrained Mask R-CNN model

    Args:
        num_classes: number of output classes of the model (including the
            background).  If None, 91 as COCO datasets.

    Returns
        The model to fine-tine/inference with

    For a list of all parameters see:
        https://github.com/pytorch/vision/blob/master/torchvision/models/detection/mask_rcnn.py

    """
    # load a model pre-trained on COCO
    model = _get_pretrained_rcnn(maskrcnn_resnet50_fpn, **kwargs)

    # if num_classes is specified, then create new final bounding box
    # and mask prediction layers, otherwise use pre-trained layers
    if num_classes:
        model = _tune_box_predictor(model, num_classes)
        model = _tune_mask_predictor(model, num_classes)

    return model


def get_pretrained_keypointrcnn(
    num_classes: int = None,
    num_keypoints: int = None,
    **kwargs,
) -> nn.Module:
    """ Gets a pretrained Keypoint R-CNN model

    Args:
        num_classes: number of output classes of the model (including the background)
        num_keypoints: number of keypoints for the specific category
    Returns
        The model to fine-tine/inference with

    For a list of all parameters see:
        https://github.com/pytorch/vision/blob/master/torchvision/models/detection/keypoint_rcnn.py

    """
    # load a model pre-trained on COCO
    model = _get_pretrained_rcnn(
        keypointrcnn_resnet50_fpn,
        **kwargs,
    )

    if num_classes:
        model = _tune_box_predictor(model, num_classes)

<<<<<<< HEAD
    # tune keypoints predictor in the model
    if num_keypoints:
        # get the number of input features of keypoint predictor from the pretrained model
        in_features = model.roi_heads.keypoint_predictor.kps_score_lowres.in_channels
        # replace the keypoint predictor with a new one
        model.roi_heads.keypoint_predictor = KeypointRCNNPredictor(
            in_features,
            num_keypoints,
=======
        # tune mask predictor in the model.
        # get the number of input features of mask predictor from the pretrained
        # model
        in_features = model.roi_heads.mask_predictor.conv5_mask.in_channels
        # replace the mask predictor with a new one
        model.roi_heads.mask_predictor = MaskRCNNPredictor(
            in_features, 256, num_classes
>>>>>>> 34c50445
        )

    return model


def _calculate_ap(
    e: CocoEvaluator, iou_threshold_idx: Union[int, slice] = slice(0, None)
) -> Dict[str, float]:
    """ Calculate the Average Precision (AP) by averaging all iou
    thresholds across all labels.

    coco_eval.eval['precision'] is a 5-dimensional array. Each dimension
    represents the following:
    1. [T] 10 evenly distributed thresholds for IoU, from 0.5 to 0.95. By
    default, we use slice(0, None) which is the average from 0.5 to 0.95.
    2. [R] 101 recall thresholds, from 0 to 101
    3. [K] label, set to slice(0, None) to get precision over all the labels in
    the dataset. Then take the mean over all labels.
    4. [A] area size range of the target (all-0, small-1, medium-2, large-3)
    5. [M] The maximum number of detection frames in a single image where index
    0 represents max_det=1, 1 represents max_det=10, 2 represents max_det=100

    Therefore, coco_eval.eval['precision'][0, :, 0, 0, 2] represents the value
    of 101 precisions corresponding to 101 recalls from 0 to 100 when IoU=0.5.
    """
    precision_settings = (
        iou_threshold_idx,
        slice(0, None),
        slice(0, None),
        0,
        2,
    )
    ap = {
        k: np.mean(np.mean(v.eval["precision"][precision_settings]))
        for k, v in e.coco_eval.items()
    }
    return ap


def _im_eval_detections(
    iou_threshold: float,
    score_threshold: float,
    gt_bboxes: List[DetectionBbox],
    det_bboxes: List[DetectionBbox],
):
    """ Count number of wrong detections and number of missed objects for a single image """
    # Remove all detections with confidence score below a certain threshold
    if score_threshold is not None:
        det_bboxes = [
            bbox for bbox in det_bboxes if bbox.score > score_threshold
        ]

    # Image level statistics.
    # Store (i) if image has at least one missing ground truth; (ii) if image has at least one incorrect detection.
    im_missed_gt = False
    im_wrong_det = False

    # Object level statistics.
    # Store (i) if grount truth objects were found; (ii) if detections are correct.
    found_gts = [False] * len(gt_bboxes)
    correct_dets = [False] * len(det_bboxes)

    # Check if any object was detected in an image
    if len(det_bboxes) == 0:
        if len(gt_bboxes) > 0:
            im_missed_gt = True

    else:
        # loop over ground truth objects and all detections for a given image
        for gt_index, gt_bbox in enumerate(gt_bboxes):
            gt_label = gt_bbox.label_name

            for det_index, det_bbox in enumerate(det_bboxes):
                det_label = det_bbox.label_name
                iou_overlap = bboxes_iou(gt_bbox, det_bbox)

                # mark as good if detection has same label as the ground truth,
                # and if the intersection-over-union area is above a threshold
                if gt_label == det_label and iou_overlap >= iou_threshold:
                    found_gts[gt_index] = True
                    correct_dets[det_index] = True

        # Check if image has at least one wrong detection, or at least one missing ground truth
        im_wrong_det = min(correct_dets) == 0
        if len(gt_bboxes) > 0 and min(found_gts) == 0:
            im_missed_gt = True

    # Count
    obj_missed_gt = len(found_gts) - np.sum(found_gts)
    obj_wrong_det = len(correct_dets) - np.sum(correct_dets)
    return (im_wrong_det, im_missed_gt, obj_wrong_det, obj_missed_gt)


def ims_eval_detections(
    detections: List[List[DetectionBbox]],
    data_ds: Subset,
    detections_neg: List[List[DetectionBbox]] = None,
    iou_threshold: float = 0.5,
    score_thresholds: List[float] = np.linspace(0, 1, 51),
):
    """ Count number of wrong detections and number of missed objects for multiple image """
    # get detection bounding boxes and corresponding ground truth for all images
    det_bboxes_list = [d["det_bboxes"] for d in detections]
    gt_bboxes_list = [
        data_ds.dataset.anno_bboxes[d["idx"]] for d in detections
    ]

    # Get counts for test images
    out = [
        [
            _im_eval_detections(
                iou_threshold,
                score_threshold,
                gt_bboxes_list[i],
                det_bboxes_list[i],
            )
            for i in range(len(det_bboxes_list))
        ]
        for score_threshold in score_thresholds
    ]
    out = np.array(out)
    im_wrong_det_counts = np.sum(out[:, :, 0], 1)
    im_missed_gt_counts = np.sum(out[:, :, 1], 1)
    obj_wrong_det_counts = np.sum(out[:, :, 2], 1)
    obj_missed_gt_counts = np.sum(out[:, :, 3], 1)

    # Count how many images have either a wrong detection or a missed ground truth
    im_error_counts = np.sum(np.max(out[:, :, 0:2], 2), 1)

    # Get counts for negative images
    if detections_neg:
        neg_scores = [
            [box.score for box in d["det_bboxes"]] for d in detections_neg
        ]
        neg_scores = [scores for scores in neg_scores if scores != []]
        im_neg_det_counts = [
            np.sum([np.max(scores) > thres for scores in neg_scores])
            for thres in score_thresholds
        ]
        obj_neg_det_counts = [
            np.sum(np.array(list(itertools.chain(*neg_scores))) > thres)
            for thres in score_thresholds
        ]
        assert (
            len(im_neg_det_counts)
            == len(obj_neg_det_counts)
            == len(score_thresholds)
        )

    else:
        im_neg_det_counts = None
        obj_neg_det_counts = None

    assert (
        len(im_error_counts)
        == len(im_wrong_det_counts)
        == len(im_missed_gt_counts)
        == len(obj_missed_gt_counts)
        == len(obj_wrong_det_counts)
        == len(score_thresholds)
    )

    return (
        score_thresholds,
        im_error_counts,
        im_wrong_det_counts,
        im_missed_gt_counts,
        obj_wrong_det_counts,
        obj_missed_gt_counts,
        im_neg_det_counts,
        obj_neg_det_counts,
    )


class DetectionLearner:
    """ Detection Learner for Object Detection"""

    def __init__(
        self,
        dataset: Dataset = None,
        model: nn.Module = None,
        im_size: int = None,
        device: torch.device = None,
        labels: List[str] = None,
    ):
        """ Initialize leaner object.

        You can only specify an image size `im_size` if `model` is not given.

        Args:
            dataset: the dataset. This class will infer labels if dataset is present.
            model: the nn.Module you wish to use
            im_size: image size for your model
        """
        # if model is None, dataset must not be
        if not model:
            assert dataset is not None

        # not allowed to specify im size if you're providing a model
        if model:
            assert im_size is None

        # if im_size is not specified, use 500
        if im_size is None:
            im_size = 500

        self.device = device
        if self.device is None:
            self.device = torch_device()

        self.model = model
        self.dataset = dataset
        self.im_size = im_size

        # make sure '__background__' is not included in labels
        if dataset and "labels" in dataset.__dict__:
            self.labels = dataset.labels
        elif labels is not None:
            self.labels = labels
        else:
            raise ValueError("No labels provided in dataset.labels or labels")

        # setup model, default to fasterrcnn
        if self.model is None:
            self.model = get_pretrained_fasterrcnn(
                len(self.labels) + 1,
                min_size=self.im_size,
                max_size=self.im_size,
            )

        self.model.to(self.device)

    def __getattr__(self, attr):
        if attr in self.__dict__:
            return self.__dict__[attr]
        raise AttributeError(
            "'{}' object has no attribute '{}'".format(
                type(self).__name__, attr
            )
        )

    def fit(
        self,
        epochs: int,
        lr: float = 0.005,
        momentum: float = 0.9,
        weight_decay: float = 0.0005,
        print_freq: int = 10,
        step_size: int = None,
        gamma: float = 0.1,
        skip_evaluation: bool = False,
    ) -> None:
        """ The main training loop. """

        if not self.dataset:
            raise Exception("No dataset provided")

        # reduce learning rate every step_size epochs by a factor of gamma (by default) 0.1.
        if step_size is None:
            step_size = int(np.round(epochs / 1.5))

        # construct our optimizer
        params = [p for p in self.model.parameters() if p.requires_grad]
        self.optimizer = torch.optim.SGD(
            params, lr=lr, momentum=momentum, weight_decay=weight_decay
        )

        # and a learning rate scheduler
        self.lr_scheduler = torch.optim.lr_scheduler.StepLR(
            self.optimizer, step_size=step_size, gamma=gamma
        )

        # store data in these arrays to plot later
        self.losses = []
        self.ap = []
        self.ap_iou_point_5 = []

        # main training loop
        self.epochs = epochs
        for epoch in range(self.epochs):

            # train for one epoch, printing every 10 iterations
            logger = train_one_epoch(
                self.model,
                self.optimizer,
                self.dataset.train_dl,
                self.device,
                epoch,
                print_freq=print_freq,
            )
            self.losses.append(logger.meters["loss"].median)

            # update the learning rate
            self.lr_scheduler.step()

<<<<<<< HEAD
            # for now, we do not evaluate on keypoint results, since we
            # haven't calculate OKS sigmas yet.
            if self.dataset.keypoint_meta is None:
                # evaluate
                e = self.evaluate(dl=self.dataset.test_dl)
                self.ap.append(_calculate_ap(e))
                self.ap_iou_point_5.append(_calculate_ap(e, iou_threshold_idx=0))
=======
            # evaluate
            if not skip_evaluation:
                e = self.evaluate(dl=self.dataset.test_dl)
                self.ap.append(_calculate_ap(e))
                self.ap_iou_point_5.append(
                    _calculate_ap(e, iou_threshold_idx=0)
                )
>>>>>>> 34c50445

    def plot_precision_loss_curves(
        self, figsize: Tuple[int, int] = (10, 5)
    ) -> None:
        """ Plot training loss from calling `fit` and average precision on the
        test set. """
        fig = plt.figure(figsize=figsize)
        ap = {k: [dic[k] for dic in self.ap] for k in self.ap[0]}

        for i, (k, v) in enumerate(ap.items()):

            ax1 = fig.add_subplot(1, len(ap), i + 1)

            ax1.set_xlim([0, self.epochs - 1])
            ax1.set_xticks(range(0, self.epochs))
            ax1.set_xlabel("epochs")
            ax1.set_ylabel("loss", color="g")
            ax1.plot(self.losses, "g-")

            ax2 = ax1.twinx()
            ax2.set_ylabel(f"AP for {k}", color="b")
            ax2.plot(v, "b-")

        fig.suptitle("Loss and Average Precision (AP) over Epochs")

    def evaluate(self, dl: DataLoader = None) -> CocoEvaluator:
        """ eval code on validation/test set and saves the evaluation results
        in self.results.

        Raises:
            Exception: if both `dl` and `self.dataset` are None.
        """
        if dl is None:
            if not self.dataset:
                raise Exception("No dataset provided for evaluation")
            dl = self.dataset.test_dl
        self.results = evaluate(self.model, dl, device=self.device)
        return self.results

    def predict(
        self,
        im_or_path: Union[np.ndarray, Union[str, Path]],
        threshold: Optional[int] = 0.5,
    ) -> Dict:
        """ Performs inferencing on an image path or image.

        Args:
            im_or_path: the image array which you can get from
                `Image.open(path)` or a image path
            threshold: the threshold to use to calculate whether the object was
                detected. Note: can be set to None to return all detection
                bounding boxes.

        Return a list of DetectionBbox
        """
        if isinstance(im_or_path, (str, Path)):
            im = Image.open(im_or_path)
            im_path = im_or_path
        else:
            im = im_or_path
            im_path = None

        # convert the image to the format required by the model
        transform = transforms.Compose([transforms.ToTensor()])
        im = transform(im)
        if self.device:
            im = im.to(self.device)

        model = self.model.eval()  # eval mode
        with torch.no_grad():
            pred = model([im])[0]

        # detach prediction results to cpu
        pred = {k: v.detach().cpu().numpy() for k, v in pred.items()}
<<<<<<< HEAD
        return _extract_od_results(
            _apply_threshold(pred, threshold=threshold),
            self.labels,
            im_path
=======
        return _get_det_bboxes_and_mask(
            _apply_threshold(pred, threshold=threshold), self.labels, im_path
>>>>>>> 34c50445
        )

    def predict_dl(
        self, dl: DataLoader, threshold: Optional[float] = 0.5
    ) -> List[DetectionBbox]:
        """ Predict all images in a dataloader object.

        Args:
            dl: the dataloader to predict on
            threshold: iou threshold for a positive detection. Note: set
                threshold to None to omit a threshold

        Returns a list of results
        """
        pred_generator = self.predict_batch(dl, threshold=threshold)
        return [pred for preds in pred_generator for pred in preds]

    def predict_batch(
        self, dl: DataLoader, threshold: Optional[float] = 0.5
    ) -> Generator[List[DetectionBbox], None, None]:
        """ Batch predict

        Args
            dl: A DataLoader to load batches of images from
            threshold: iou threshold for a positive detection. Note: set
                threshold to None to omit a threshold

        Returns an iterator that yields a batch of detection bboxes for each
        image that is scored.
        """

        model = self.model.eval()

        for i, batch in enumerate(dl):
            ims, infos = batch
            ims = [im.to(self.device) for im in ims]
            with torch.no_grad():
                raw_dets = model(ims)

            results = []
            for det, info in zip(raw_dets, infos):
                im_id = int(info["image_id"].item())
                # detach prediction results to cpu
                pred = {k: v.detach().cpu().numpy() for k, v in det.items()}
                extracted_res = _extract_od_results(
                    _apply_threshold(pred, threshold=threshold),
                    self.labels,
                    dl.dataset.dataset.im_paths[im_id],
                )
                results.append({"idx": im_id, **extracted_res})

            yield results

    def save(
        self, name: str, path: str = None, overwrite: bool = True
    ) -> None:
        """ Saves the model

        Save your model in the following format:
        /data_path()
        +-- <name>
        |   +-- meta.json
        |   +-- model.pt

        The meta.json will contain information like the labels and the im_size
        The model.pt will contain the weights of the model

        Args:
            name: the name you wish to save your model under
            path: optional path to save your model to, will use `data_path`
                otherwise
            overwrite: overwrite existing models

        Raise:
            Exception if model file already exists but overwrite is set to
            false

        Returns None
        """
        if path is None:
            path = Path(self.dataset.root) / "models"

        # make dir if not exist
        if not Path(path).exists():
            os.mkdir(path)

        # make dir to contain all model/meta files
        model_path = Path(path) / name
        if model_path.exists():
            if overwrite:
                shutil.rmtree(str(model_path))
            else:
                raise Exception(
                    f"Model of {name} already exists in {path}. Set `overwrite=True` or use another name"
                )
        os.mkdir(model_path)

        # set names
        pt_path = model_path / f"model.pt"
        meta_path = model_path / f"meta.json"

        # save pt
        torch.save(self.model.state_dict(), pt_path)

        # save meta file
        meta_data = {"labels": self.dataset.labels, "im_size": self.im_size}
        with open(meta_path, "w") as meta_file:
            json.dump(meta_data, meta_file)

        print(f"Model is saved to {model_path}")

    def load(self, name: str = None, path: str = None) -> None:
        """ Loads a model.

        Loads a model that is saved in the format that is outputted in the
        `save` function.

        Args:
            name: The name of the model you wish to load. If no name is
            specified, the function will still look for a model under the path
            specified by `data_path`. If multiple models are available in that
            path, it will require you to pass in a name to specify which one to
            use.
            path: Pass in a path if the model is not located in the
            `data_path`. Otherwise it will assume that it is.

        Raise:
            Exception if passed in name/path is invalid and doesn't exist
        """

        # set path
        if not path:
            if self.dataset:
                path = Path(self.dataset.root) / "models"
            else:
                raise Exception("Specify a `path` parameter")

        # if name is given..
        if name:
            model_path = path / name

            pt_path = model_path / "model.pt"
            if not pt_path.exists():
                raise Exception(
                    f"No model file named model.pt exists in {model_path}"
                )

            meta_path = model_path / "meta.json"
            if not meta_path.exists():
                raise Exception(
                    f"No model file named meta.txt exists in {model_path}"
                )

        # if no name is given, we assume there is only one model, otherwise we
        # throw an error
        else:
            models = [f.path for f in os.scandir(path) if f.is_dir()]

            if len(models) == 0:
                raise Exception(f"No model found in {path}.")
            elif len(models) > 1:
                print(
                    f"Multiple models were found in {path}. Please specify which you wish to use in the `name` argument."
                )
                for model in models:
                    print(model)
                exit()
            else:
                pt_path = Path(models[0]) / "model.pt"
                meta_path = Path(models[0]) / "meta.json"

        # load into model
        self.model.load_state_dict(
            torch.load(pt_path, map_location=torch_device())
        )

        # load meta info
        with open(meta_path, "r") as meta_file:
            meta_data = json.load(meta_file)
            self.labels = meta_data["labels"]

    @classmethod
    def from_saved_model(cls, name: str, path: str) -> "DetectionLearner":
        """ Create an instance of the DetectionLearner from a saved model.

        This function expects the format that is outputted in the `save`
        function.

        Args:
            name: the name of the model you wish to load
            path: the path to get your model from

        Returns:
            A DetectionLearner object that can inference.
        """
        path = Path(path)

        meta_path = path / name / "meta.json"
        assert meta_path.exists()

        im_size, labels = None, None
        with open(meta_path) as json_file:
            meta_data = json.load(json_file)
            im_size = meta_data["im_size"]
            labels = meta_data["labels"]

        model = get_pretrained_fasterrcnn(
            len(labels) + 1, min_size=im_size, max_size=im_size
        )
        detection_learner = DetectionLearner(model=model, labels=labels)
        detection_learner.load(name=name, path=path)
        return detection_learner<|MERGE_RESOLUTION|>--- conflicted
+++ resolved
@@ -154,7 +154,6 @@
     return model
 
 
-<<<<<<< HEAD
 def _tune_mask_predictor(model: nn.Module, num_classes: int) -> nn.Module:
     """ Tune mask predictor in the model. """
     # get the number of input features of mask predictor from the pretrained model
@@ -164,13 +163,7 @@
     return model
 
 
-def get_pretrained_fasterrcnn(
-    num_classes: int = None,
-    **kwargs,
-) -> nn.Module:
-=======
 def get_pretrained_fasterrcnn(num_classes: int = None, **kwargs) -> nn.Module:
->>>>>>> 34c50445
     """ Gets a pretrained FasterRCNN model
 
     Args:
@@ -249,7 +242,6 @@
     if num_classes:
         model = _tune_box_predictor(model, num_classes)
 
-<<<<<<< HEAD
     # tune keypoints predictor in the model
     if num_keypoints:
         # get the number of input features of keypoint predictor from the pretrained model
@@ -258,15 +250,6 @@
         model.roi_heads.keypoint_predictor = KeypointRCNNPredictor(
             in_features,
             num_keypoints,
-=======
-        # tune mask predictor in the model.
-        # get the number of input features of mask predictor from the pretrained
-        # model
-        in_features = model.roi_heads.mask_predictor.conv5_mask.in_channels
-        # replace the mask predictor with a new one
-        model.roi_heads.mask_predictor = MaskRCNNPredictor(
-            in_features, 256, num_classes
->>>>>>> 34c50445
         )
 
     return model
@@ -562,15 +545,6 @@
             # update the learning rate
             self.lr_scheduler.step()
 
-<<<<<<< HEAD
-            # for now, we do not evaluate on keypoint results, since we
-            # haven't calculate OKS sigmas yet.
-            if self.dataset.keypoint_meta is None:
-                # evaluate
-                e = self.evaluate(dl=self.dataset.test_dl)
-                self.ap.append(_calculate_ap(e))
-                self.ap_iou_point_5.append(_calculate_ap(e, iou_threshold_idx=0))
-=======
             # evaluate
             if not skip_evaluation:
                 e = self.evaluate(dl=self.dataset.test_dl)
@@ -578,7 +552,6 @@
                 self.ap_iou_point_5.append(
                     _calculate_ap(e, iou_threshold_idx=0)
                 )
->>>>>>> 34c50445
 
     def plot_precision_loss_curves(
         self, figsize: Tuple[int, int] = (10, 5)
@@ -653,15 +626,8 @@
 
         # detach prediction results to cpu
         pred = {k: v.detach().cpu().numpy() for k, v in pred.items()}
-<<<<<<< HEAD
         return _extract_od_results(
-            _apply_threshold(pred, threshold=threshold),
-            self.labels,
-            im_path
-=======
-        return _get_det_bboxes_and_mask(
             _apply_threshold(pred, threshold=threshold), self.labels, im_path
->>>>>>> 34c50445
         )
 
     def predict_dl(
