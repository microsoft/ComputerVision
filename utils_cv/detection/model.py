--- conflicted
+++ resolved
@@ -2,7 +2,8 @@
 # Licensed under the MIT License.
 
 import os
-<<<<<<< HEAD
+import itertools
+import json
 from typing import (
     Callable,
     List,
@@ -12,17 +13,13 @@
     Optional,
     Dict,
 )
-from pathlib import Path
-=======
-import itertools
->>>>>>> bd69c905
-import json
+
+import numpy as np
 from pathlib import Path
 import shutil
-from typing import List, Tuple, Union, Generator, Optional
-
+
+from PIL import Image
 import numpy as np
-from PIL import Image
 import torch
 import torch.nn as nn
 from torchvision import transforms
@@ -31,12 +28,8 @@
     maskrcnn_resnet50_fpn,
 )
 from torchvision.models.detection.faster_rcnn import FastRCNNPredictor
-<<<<<<< HEAD
 from torchvision.models.detection.mask_rcnn import MaskRCNNPredictor
-from torch.utils.data import Dataset, DataLoader
-=======
 from torch.utils.data import Dataset, DataLoader, Subset
->>>>>>> bd69c905
 import matplotlib.pyplot as plt
 
 from .references.engine import train_one_epoch, evaluate
