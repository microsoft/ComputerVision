--- conflicted
+++ resolved
@@ -2,11 +2,6 @@
 # Licensed under the MIT License.
 
 import os
-<<<<<<< HEAD
-from typing import List, Tuple, Union, Generator, Optional
-from pathlib import Path
-import json
-=======
 import itertools
 import json
 from typing import (
@@ -20,7 +15,6 @@
 )
 
 from pathlib import Path
->>>>>>> fb9ba730
 import shutil
 
 from PIL import Image
@@ -163,11 +157,6 @@
     return model
 
 
-<<<<<<< HEAD
-def _calculate_ap(
-    e: CocoEvaluator, iou_threshold_idx: Union[int, slice] = slice(0, None)
-) -> float:
-=======
 def get_pretrained_fasterrcnn(
     num_classes: int = None,
     **kwargs,
@@ -246,7 +235,6 @@
 def _calculate_ap(
     e: CocoEvaluator, iou_threshold_idx: Union[int, slice] = slice(0, None)
 ) -> Dict[str, float]:
->>>>>>> fb9ba730
     """ Calculate the Average Precision (AP) by averaging all iou
     thresholds across all labels.
 
@@ -271,10 +259,6 @@
         0,
         2,
     )
-<<<<<<< HEAD
-    coco_eval = e.coco_eval["bbox"].eval["precision"]
-    return np.mean(np.mean(coco_eval[precision_settings]))
-=======
     ap = {
         k: np.mean(np.mean(v.eval["precision"][precision_settings]))
         for k, v in e.coco_eval.items()
@@ -415,7 +399,6 @@
         im_neg_det_counts,
         obj_neg_det_counts,
     )
->>>>>>> fb9ba730
 
 
 class DetectionLearner:
@@ -426,11 +409,8 @@
         dataset: Dataset = None,
         model: nn.Module = None,
         im_size: int = None,
-<<<<<<< HEAD
-=======
         device: torch.device = None,
         labels: List[str] = None,
->>>>>>> fb9ba730
     ):
         """ Initialize leaner object.
 
@@ -453,12 +433,6 @@
         if im_size is None:
             im_size = 500
 
-<<<<<<< HEAD
-        self.device = torch_device()
-        self.model = model
-        self.dataset = dataset
-        self.im_size = im_size
-=======
         self.device = device
         if self.device is None:
             self.device = torch_device()
@@ -474,16 +448,11 @@
             self.labels = labels
         else:
             raise ValueError("No labels provided in dataset.labels or labels")
->>>>>>> fb9ba730
 
         # setup model, default to fasterrcnn
         if self.model is None:
             self.model = get_pretrained_fasterrcnn(
-<<<<<<< HEAD
-                len(self.dataset.labels) + 1,
-=======
                 len(self.labels) + 1,
->>>>>>> fb9ba730
                 min_size=self.im_size,
                 max_size=self.im_size,
             )
@@ -498,12 +467,6 @@
                 type(self).__name__, attr
             )
         )
-
-    def add_labels(self, labels: List[str]):
-        """ Add labels to this detector. This class does not expect a label
-        '__background__' in first element of the label list. Make sure it is
-        omitted before adding it. """
-        self.labels = labels
 
     def fit(
         self,
@@ -632,15 +595,6 @@
 
         model = self.model.eval()  # eval mode
         with torch.no_grad():
-<<<<<<< HEAD
-            pred = model([im])
-
-        labels = self.dataset.labels if self.dataset else self.labels
-        det_bboxes = _get_det_bboxes(pred, labels=labels)
-
-        # limit to threshold if threshold is set
-        return _apply_threshold(det_bboxes, threshold)
-=======
             pred = model([im])[0]
 
         # detach prediction results to cpu
@@ -650,7 +604,6 @@
             self.labels,
             im_path
         )
->>>>>>> fb9ba730
 
     def predict_dl(
         self,
@@ -818,122 +771,6 @@
                 print(
                     f"Multiple models were found in {path}. Please specify which you wish to use in the `name` argument."
                 )
-<<<<<<< HEAD
-            yield det_bbox_batch
-
-    def save(
-        self, name: str, path: str = None, overwrite: bool = True
-    ) -> None:
-        """ Saves the model
-
-        Save your model in the following format:
-        /data_path()
-        +-- <name>
-        |   +-- meta.json
-        |   +-- model.pt
-
-        The meta.json will contain information like the labels and the im_size
-        The model.pt will contain the weights of the model
-
-        Args:
-            name: the name you wish to save your model under
-            path: optional path to save your model to, will use `data_path`
-            otherwise
-            overwrite: overwite existing models
-
-        Raise:
-            Exception if model file already exists but overwrite is set to
-            false
-
-        Returns None
-        """
-        if path is None:
-            path = Path(self.dataset.root) / "models"
-
-        # make dir if not exist
-        if not Path(path).exists():
-            os.mkdir(path)
-
-        # make dir to contain all model/meta files
-        model_path = Path(path) / name
-        if model_path.exists():
-            if overwrite:
-                shutil.rmtree(str(model_path))
-            else:
-                raise Exception(
-                    f"Model of {name} already exists in {path}. Set `overwrite=True` or use another name"
-                )
-        os.mkdir(model_path)
-
-        # set names
-        pt_path = model_path / f"model.pt"
-        meta_path = model_path / f"meta.json"
-
-        # save pt
-        torch.save(self.model.state_dict(), pt_path)
-
-        # save meta file
-        meta_data = {"labels": self.dataset.labels, "im_size": self.im_size}
-        with open(meta_path, "w") as meta_file:
-            json.dump(meta_data, meta_file)
-
-        print(f"Model is saved to {model_path}")
-
-    def load(self, name: str = None, path: str = None) -> None:
-        """ Loads a model.
-
-        Loads a model that is saved in the format that is outputted in the
-        `save` function.
-
-        Args:
-            name: The name of the model you wish to load. If no name is
-            specified, the function will still look for a model under the path
-            specified by `data_path`. If multiple models are available in that
-            path, it will require you to pass in a name to specify which one to
-            use.
-            path: Pass in a path if the model is not located in the
-            `data_path`. Otherwise it will assume that it is.
-
-        Raise:
-            Exception if passed in name/path is invalid and doesn't exist
-        """
-
-        # set path
-        if not path:
-            if self.dataset:
-                path = Path(self.dataset.root) / "models"
-            else:
-                raise Exception("Specify a `path` parameter")
-
-        # if name is given..
-        if name:
-            model_path = path / name
-
-            pt_path = model_path / "model.pt"
-            if not pt_path.exists():
-                raise Exception(
-                    f"No model file named model.pt exists in {model_path}"
-                )
-
-            meta_path = model_path / "meta.json"
-            if not meta_path.exists():
-                raise Exception(
-                    f"No model file named meta.txt exists in {model_path}"
-                )
-
-        # if no name is given, we assume there is only one model, otherwise we
-        # throw an error
-        else:
-            models = [f.path for f in os.scandir(path) if f.is_dir()]
-
-            if len(models) == 0:
-                raise Exception(f"No model found in {path}.")
-            elif len(models) > 1:
-                print(
-                    f"Multiple models were found in {path}. Please specify which you wish to use in the `name` argument."
-                )
-=======
->>>>>>> fb9ba730
                 for model in models:
                     print(model)
                 exit()
@@ -979,10 +816,6 @@
         model = get_pretrained_fasterrcnn(
             len(labels) + 1, min_size=im_size, max_size=im_size
         )
-<<<<<<< HEAD
-        detection_learner = DetectionLearner(model=model)
-=======
         detection_learner = DetectionLearner(model=model, labels=labels)
->>>>>>> fb9ba730
         detection_learner.load(name=name, path=path)
         return detection_learner