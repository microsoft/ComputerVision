--- conflicted
+++ resolved
@@ -15,12 +15,8 @@
 * Training
   * [How to speed up training](#how-to-speed-up-training)
   * [How to improve accuracy or inference speed](#how-to-improve-accuracy-or-inference-speed)
-<<<<<<< HEAD
   * [How to monitor GPU usage during training](#how-to-monitor-gpu-usage-during-training)
-                                          
-=======
-  * [How to monitor the GPU during training](#how-to-monitor-the-gpu-during-training)
->>>>>>> 5791455c
+  
 
 ### How does the technology work
 State-of-the-art image classification methods such as used in this repository are based on Convolutional Neural Networks (CNN). CNNs are a special group of Deep Learning approaches shown to work well on image data. The key is to use CNNs which were already trained on millions of images (the ImageNet dataset) and to fine-tune these pre-trained CNNs using a potentially much smaller custom dataset. This is the approach also taken in this repository. The web is full of introductions to these conceptions, such as [link](https://towardsdatascience.com/simple-introduction-to-convolutional-neural-networks-cdf8d3077bac).
@@ -72,13 +68,8 @@
 See the [02_training_accuracy_vs_speed.ipynb](notebooks/02_training_accuracy_vs_speed.ipynb) notebook for a discussion what parameters are important, and how to select a model which is fast during inference.
 
 
-<<<<<<< HEAD
 ### How to monitor GPU usage during training
-Various tools to monitor real-time GPU utilization exist, including:
-=======
-### How to monitor the GPU during training
 Various useful tools to monitor real-time GPU information (e.g. GPU or memory load) exist, including:
->>>>>>> 5791455c
 - [GPU-Z](https://www.techpowerup.com/gpuz/): easy to install UI.
 - [nvidia-smi](https://developer.nvidia.com/nvidia-system-management-interface): command line tool. Pre-installed on the Azure Data Science VM.
 - [GPU monitor](https://github.com/msalvaris/gpu_monitor): python SDK for monitoring GPU on a single machine or across a cluster.