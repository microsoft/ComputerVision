#!/usr/bin/env python
# coding: utf-8

# <i>Copyright (c) Microsoft Corporation. All rights reserved.</i>
# 
# <i>Licensed under the MIT License.</i>

# # Introduction to Training Image Classification Models

# In this notebook, we will give an introduction to using [fast.ai](https://www.fast.ai/) for image classification. We will use a small dataset of four differenet beverages to train and evaluate a model. We'll also cover one of the most common ways to store your data in your file system for image classification modelling.

# In[1]:


# Ensure edits to libraries are loaded and plotting is shown in the notebook.
get_ipython().run_line_magic('reload_ext', 'autoreload')
get_ipython().run_line_magic('autoreload', '2')
get_ipython().run_line_magic('matplotlib', 'inline')


# In[2]:


import numpy
numpy.version.version


# Import fastai. For now, we'll import all (`from fastai.vision import *`) so that we can easily use different utilies provided by the fastai library.

# In[3]:


import sys
sys.path.append("../")
import numpy as np
from pathlib import Path
# fastai and torch
import fastai
from fastai.vision import *
from fastai.metrics import accuracy
from torch.cuda import get_device_name
# local modules
from utils_ic.gpu_utils import gpu_info
from utils_ic.plot_utils import ResultsWidget, plot_pr_roc_curves
from utils_ic.datasets import Urls, unzip_url

print(f"Fast.ai version = {fastai.__version__}")


# In[4]:


<<<<<<< HEAD
DATA_PATH = unzip_url(Urls.fridge_objects_path, exist_ok=True)
EPOCHS = 15
LEARNING_RATE = 1e-4
IMAGE_SIZE = 299
BATCH_SIZE = 16
ARCHITECTURE = models.resnet18
=======
print(f"Machine's GPU info = {gpu_info()} (memory unit = MiB)")
print(f"Fast.ai/Torch is using {get_device_name(0)}")


# This shows your machine's GPUs (if has any) and which computing device fastai/torch is using. The output cells here show the run results on [Azure DSVM](https://azure.microsoft.com/en-us/services/virtual-machines/data-science-virtual-machines/) Standard NC6.

# Set some parameters. We'll use the `unzip_url` helper function to download and unzip our data.

# In[5]:


DATA_PATH     = unzip_url(Urls.fridge_objects_path, exist_ok=True)
EPOCHS        = 5
LEARNING_RATE = 1e-4
IMAGE_SIZE    = 299
BATCH_SIZE    = 16
ARCHITECTURE  = models.resnet50
>>>>>>> 997a54b7


# ---

# ## 1. Prepare Image Classification Dataset

# In this notebook, we'll use a toy dataset called *Fridge Objects*, which consists of 134 images of can, carton, milk bottle and water bottle photos taken with different backgrounds. With our helper function, the data set will be downloaded and unzip to `image_classification/data`.
# 
# Let's set that directory to our `path` variable, which we'll use throughout the notebook, and checkout what's inside:

# In[6]:


path = Path(DATA_PATH)
path.ls()


# You'll notice that we have four different folders inside:
# - `/water_bottle`
# - `/milk_bottle`
# - `/carton`
# - `/can`

# The most common data format for multiclass image classification is to have a folder titled the label with the images inside:
# 
# ```
# /images
# +-- can (class 1)
# |   +-- image1.jpg
# |   +-- image2.jpg
# |   +-- ...
# +-- carton (class 2)
# |   +-- image31.jpg
# |   +-- image32.jpg
# |   +-- ...
# +-- ...
# ```
# 
# and our data is already structured in that format!

# ## 2. Load Images

# To use fastai, we want to create `ImageDataBunch` so that the library can easily use multiple images (mini-batches) during training time. We create an ImageDataBunch by using fastai's [data_block apis](https://docs.fast.ai/data_block.html).
# 
# For training and validation, we randomly split the data by 8:2, where 80% of the data is for training and the rest for validation. 

# In[7]:


data = (ImageList.from_folder(path) 
        .split_by_rand_pct(valid_pct=0.2, seed=10) 
        .label_from_folder() 
        .transform(size=IMAGE_SIZE) 
        .databunch(bs=BATCH_SIZE) 
        .normalize(imagenet_stats))


# Lets take a look at our data using the databunch we created.

# In[8]:


data.show_batch(rows=3, figsize=(15,11))


# Lets see all available classes:

# In[9]:


print(f'number of classes: {data.c}')
print(data.classes)


# We can also see how many images we have in our training and validation set.

# In[10]:


data.batch_stats


# In this notebook, we don't use test set. You can add it by using [add_test](https://docs.fast.ai/data_block.html#LabelLists.add_test). Please note that in the **fastai** framework, test datasets have no labels - this is the unknown data to be predicted. If you want to validate your model on a test dataset with labels, you probably need to use it as a validation set.

# ## 3. Train a Model

# For the model, we use a convolutional neural network (CNN). Specifically, we'll use **ResNet50** architecture. You can find more details about ResNet from [here](https://arxiv.org/abs/1512.03385).
# 
# When training a model, there are many hypter parameters to select, such as the learning rate, the model architecture, layers to tune, and many more. With fastai, we can use the `create_cnn` function that allows us to specify the model architecture and performance indicator (metric). At this point, we already benefit from transfer learning since we download the parameters used to train on [ImageNet](http://www.image-net.org/).

# In[11]:


learn = cnn_learner(data, ARCHITECTURE, metrics=accuracy)


# Unfreeze our CNN since we're training all the layers.

# In[12]:


learn.unfreeze()


# We can call the `fit` function to train the dnn.

# In[13]:


learn.fit_one_cycle(EPOCHS, LEARNING_RATE)


# To see how our model has been trained, we can plot the accuracy and loss over the number of batches processed while training.

# In[14]:


# Plot the accuracy (metric) on validation set over the number of batches processed
learn.recorder.plot_metrics()
plt.gca().get_lines()[0].set_color("orange")
plt.gca().get_lines()[0].set_label("Validation")
plt.xlim([-1.0, 26.0])
plt.ylim([0.0, 1.05])
plt.xlabel("Batches processed")
plt.ylabel("Accuracy")
plt.legend()


# In[15]:


# Plot losses on train and validation sets
learn.recorder.plot_losses()


# ## 4. Evaluate the Model

# To evaluate our model, lets take a look at the accuracy on the validation set.

# In[16]:


_, metric = learn.validate(learn.data.valid_dl, metrics=[accuracy])
print(f'Accuracy on validation set: {100*float(metric):3.2f}')


# Now, analyze the classification results by using `ClassificationInterpretation` module.

# In[17]:


interp = ClassificationInterpretation.from_learner(learn)
# Get prediction scores. We convert tensors to numpy array to plot them later.
pred_scores = to_np(interp.probs)


# To see details of each sample and prediction results, we use our widget helper class `ResultsWidget`. The widget shows each test image along with its ground truth label and model's prediction scores. We can use this tool to see how our model predicts each image and debug the model if needed.
# 
# <img src="https://cvbp.blob.core.windows.net/public/images/ic_widget.png" width="600"/>
# <center><i>Image Classification Result Widget</i></center>

# In[18]:


w_results = ResultsWidget(
    dataset=learn.data.valid_ds,
    y_score=pred_scores,
    y_label=[data.classes[x] for x in np.argmax(pred_scores, axis=1)]
)
display(w_results.show())


# We can plot precision-recall and ROC curves for each class as well. Please note that these plots are not too interesting here, since the dataset is easy and thus the accuracy is close to 100%.

# In[19]:


# True labels of the validation set. We convert to numpy array for plotting.
true_labels = to_np(interp.y_true)
plot_pr_roc_curves(true_labels, pred_scores, data.classes)


# Let's take a close look how our model confused some of the samples (if any). The most common way to do that is to use a confusion matrix.

# In[20]:


interp.plot_confusion_matrix()


# When evaluating our results, we want to see where the model messes up, and whether or not we can do better. So we're interested in seeing images where the model predicted the image incorrectly but with high confidence (images with the highest loss).

# In[21]:


interp.plot_top_losses(9, figsize=(15,11))


# That's pretty much it! Now you can bring your own dataset and train your model on them easily. 

# In[ ]:



<|MERGE_RESOLUTION|>--- conflicted
+++ resolved
@@ -2,7 +2,7 @@
 # coding: utf-8
 
 # <i>Copyright (c) Microsoft Corporation. All rights reserved.</i>
-# 
+#
 # <i>Licensed under the MIT License.</i>
 
 # # Introduction to Training Image Classification Models
@@ -13,15 +13,16 @@
 
 
 # Ensure edits to libraries are loaded and plotting is shown in the notebook.
-get_ipython().run_line_magic('reload_ext', 'autoreload')
-get_ipython().run_line_magic('autoreload', '2')
-get_ipython().run_line_magic('matplotlib', 'inline')
+get_ipython().run_line_magic("reload_ext", "autoreload")
+get_ipython().run_line_magic("autoreload", "2")
+get_ipython().run_line_magic("matplotlib", "inline")
 
 
 # In[2]:
 
 
 import numpy
+
 numpy.version.version
 
 
@@ -31,14 +32,17 @@
 
 
 import sys
+
 sys.path.append("../")
 import numpy as np
 from pathlib import Path
+
 # fastai and torch
 import fastai
 from fastai.vision import *
 from fastai.metrics import accuracy
 from torch.cuda import get_device_name
+
 # local modules
 from utils_ic.gpu_utils import gpu_info
 from utils_ic.plot_utils import ResultsWidget, plot_pr_roc_curves
@@ -50,32 +54,23 @@
 # In[4]:
 
 
-<<<<<<< HEAD
+print(f"Machine's GPU info = {gpu_info()} (memory unit = MiB)")
+print(f"Fast.ai/Torch is using {get_device_name(0)}")
+
+
+# This shows your machine's GPUs (if has any) and which computing device fastai/torch is using. The output cells here show the run results on [Azure DSVM](https://azure.microsoft.com/en-us/services/virtual-machines/data-science-virtual-machines/) Standard NC6.
+
+# Set some parameters. We'll use the `unzip_url` helper function to download and unzip our data.
+
+# In[5]:
+
+
 DATA_PATH = unzip_url(Urls.fridge_objects_path, exist_ok=True)
-EPOCHS = 15
+EPOCHS = 5
 LEARNING_RATE = 1e-4
 IMAGE_SIZE = 299
 BATCH_SIZE = 16
-ARCHITECTURE = models.resnet18
-=======
-print(f"Machine's GPU info = {gpu_info()} (memory unit = MiB)")
-print(f"Fast.ai/Torch is using {get_device_name(0)}")
-
-
-# This shows your machine's GPUs (if has any) and which computing device fastai/torch is using. The output cells here show the run results on [Azure DSVM](https://azure.microsoft.com/en-us/services/virtual-machines/data-science-virtual-machines/) Standard NC6.
-
-# Set some parameters. We'll use the `unzip_url` helper function to download and unzip our data.
-
-# In[5]:
-
-
-DATA_PATH     = unzip_url(Urls.fridge_objects_path, exist_ok=True)
-EPOCHS        = 5
-LEARNING_RATE = 1e-4
-IMAGE_SIZE    = 299
-BATCH_SIZE    = 16
-ARCHITECTURE  = models.resnet50
->>>>>>> 997a54b7
+ARCHITECTURE = models.resnet50
 
 
 # ---
@@ -83,7 +78,7 @@
 # ## 1. Prepare Image Classification Dataset
 
 # In this notebook, we'll use a toy dataset called *Fridge Objects*, which consists of 134 images of can, carton, milk bottle and water bottle photos taken with different backgrounds. With our helper function, the data set will be downloaded and unzip to `image_classification/data`.
-# 
+#
 # Let's set that directory to our `path` variable, which we'll use throughout the notebook, and checkout what's inside:
 
 # In[6]:
@@ -100,7 +95,7 @@
 # - `/can`
 
 # The most common data format for multiclass image classification is to have a folder titled the label with the images inside:
-# 
+#
 # ```
 # /images
 # +-- can (class 1)
@@ -113,24 +108,26 @@
 # |   +-- ...
 # +-- ...
 # ```
-# 
+#
 # and our data is already structured in that format!
 
 # ## 2. Load Images
 
 # To use fastai, we want to create `ImageDataBunch` so that the library can easily use multiple images (mini-batches) during training time. We create an ImageDataBunch by using fastai's [data_block apis](https://docs.fast.ai/data_block.html).
-# 
-# For training and validation, we randomly split the data by 8:2, where 80% of the data is for training and the rest for validation. 
+#
+# For training and validation, we randomly split the data by 8:2, where 80% of the data is for training and the rest for validation.
 
 # In[7]:
 
 
-data = (ImageList.from_folder(path) 
-        .split_by_rand_pct(valid_pct=0.2, seed=10) 
-        .label_from_folder() 
-        .transform(size=IMAGE_SIZE) 
-        .databunch(bs=BATCH_SIZE) 
-        .normalize(imagenet_stats))
+data = (
+    ImageList.from_folder(path)
+    .split_by_rand_pct(valid_pct=0.2, seed=10)
+    .label_from_folder()
+    .transform(size=IMAGE_SIZE)
+    .databunch(bs=BATCH_SIZE)
+    .normalize(imagenet_stats)
+)
 
 
 # Lets take a look at our data using the databunch we created.
@@ -138,7 +135,7 @@
 # In[8]:
 
 
-data.show_batch(rows=3, figsize=(15,11))
+data.show_batch(rows=3, figsize=(15, 11))
 
 
 # Lets see all available classes:
@@ -146,7 +143,7 @@
 # In[9]:
 
 
-print(f'number of classes: {data.c}')
+print(f"number of classes: {data.c}")
 print(data.classes)
 
 
@@ -163,7 +160,7 @@
 # ## 3. Train a Model
 
 # For the model, we use a convolutional neural network (CNN). Specifically, we'll use **ResNet50** architecture. You can find more details about ResNet from [here](https://arxiv.org/abs/1512.03385).
-# 
+#
 # When training a model, there are many hypter parameters to select, such as the learning rate, the model architecture, layers to tune, and many more. With fastai, we can use the `create_cnn` function that allows us to specify the model architecture and performance indicator (metric). At this point, we already benefit from transfer learning since we download the parameters used to train on [ImageNet](http://www.image-net.org/).
 
 # In[11]:
@@ -185,7 +182,7 @@
 # In[13]:
 
 
-learn.fit_one_cycle(EPOCHS, LEARNING_RATE)
+learn.fit(EPOCHS, LEARNING_RATE)
 
 
 # To see how our model has been trained, we can plot the accuracy and loss over the number of batches processed while training.
@@ -219,7 +216,7 @@
 
 
 _, metric = learn.validate(learn.data.valid_dl, metrics=[accuracy])
-print(f'Accuracy on validation set: {100*float(metric):3.2f}')
+print(f"Accuracy on validation set: {100*float(metric):3.2f}")
 
 
 # Now, analyze the classification results by using `ClassificationInterpretation` module.
@@ -233,7 +230,7 @@
 
 
 # To see details of each sample and prediction results, we use our widget helper class `ResultsWidget`. The widget shows each test image along with its ground truth label and model's prediction scores. We can use this tool to see how our model predicts each image and debug the model if needed.
-# 
+#
 # <img src="https://cvbp.blob.core.windows.net/public/images/ic_widget.png" width="600"/>
 # <center><i>Image Classification Result Widget</i></center>
 
@@ -243,7 +240,7 @@
 w_results = ResultsWidget(
     dataset=learn.data.valid_ds,
     y_score=pred_scores,
-    y_label=[data.classes[x] for x in np.argmax(pred_scores, axis=1)]
+    y_label=[data.classes[x] for x in np.argmax(pred_scores, axis=1)],
 )
 display(w_results.show())
 
@@ -271,12 +268,9 @@
 # In[21]:
 
 
-interp.plot_top_losses(9, figsize=(15,11))
-
-
-# That's pretty much it! Now you can bring your own dataset and train your model on them easily. 
-
-# In[ ]:
-
-
-
+interp.plot_top_losses(9, figsize=(15, 11))
+
+
+# That's pretty much it! Now you can bring your own dataset and train your model on them easily.
+
+# In[ ]: