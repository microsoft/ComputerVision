--- conflicted
+++ resolved
@@ -118,7 +118,7 @@
 
 # ### Pre-processing <a name="preprocessing"></a>
 # 
-# JPEG decoding represents a bottleneck on systems with powerful GPUs and can slow training significantly, often by a factor of 2-3x, and sometimes by much more. We therefore recommend creating a down-sized copy of the dataset if training otherwise takes too long, or if running training multiple times e.g. to evaluate different parameters. After running the following function, one has to update the `DATA_PATH` variable (to `out_dir`) so that this notebook uses the resized images:
+# JPEG decoding represents a bottleneck on systems with powerful GPUs and can slow training significantly, often by a factor of 2-3x, and sometimes by much more. We therefore recommend creating a down-sized copy of the dataset if training otherwise takes too long, or if running training multiple times e.g. to evaluate different parameters. After running the following function, update the `DATA_PATH` variable (to `out_dir`) so that this notebook uses the resized images. 
 # ```python
 # downsize_imagelist(im_list = ImageList.from_folder(Path(DATA_PATH)),
 #                    out_dir = "downsized_images", 
@@ -241,11 +241,7 @@
 # 
 # Lets take a __squeezenet1_1__ model, a __resnet18__ model and __resnet50__ model and compare the differences based on our experiment that is based of a diverse set of 6 different datasets. (More about the datasets in the appendix below)
 # 
-<<<<<<< HEAD
-# ![architecture_comparisons](figs/architecture_comparisons.png)
-=======
 # ![architecture_comparisons](media/architecture_comparisons.png)
->>>>>>> e27be740
 # 
 # As you can see from the graphs above, there is a clear trade-off when deciding between the models. 
 # 
@@ -377,11 +373,7 @@
 # 
 # So, to efficiently build a model, we need to make sure that our learning rate is in the correct range so that we can train for as few epochs as possible. To find a good default learning rate, we've tested various learning rates on 6 different datasets, training the full network for 3 or 15 epochs.
 # 
-<<<<<<< HEAD
-# ![lr_comparisons](figs/lr_comparisons.png)
-=======
 # ![lr_comparisons](media/lr_comparisons.png)
->>>>>>> e27be740
 # 
 # <details><summary><em>Understanding the diagram</em></summary>
 # <p>
@@ -454,11 +446,7 @@
 # 
 # It turns out that the image size doesn't affect the model's memory footprint, but it has a huge effect on GPU memory. Image size also has a direct impact on training and inference speeds. An increase in image size will result in slower inference speeds.
 # 
-<<<<<<< HEAD
-# ![imsize_comparisons](figs/imsize_comparisons.png)
-=======
 # ![imsize_comparisons](media/imsize_comparisons.png)
->>>>>>> e27be740
 # 
 # From the results, we can see that an increase in image resolution from __300 X 300__ to __500 X 500__ will increase the performance marginally at the cost of a longer training duration and slower inference speed.
 # 
