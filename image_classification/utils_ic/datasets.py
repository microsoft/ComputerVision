import os
import requests
import shutil
from pathlib import Path
from typing import Union
from urllib.parse import urlparse, urljoin
from zipfile import ZipFile
from typing import List

Url = str


class Urls:
    # for now hardcoding base url into Urls class
    base = "https://cvbp.blob.core.windows.net/public/datasets/image_classification/"

    # datasets
    fridge_objects_path = urljoin(base, "fridgeObjects.zip")
    food_101_subset_path = urljoin(base, "food101Subset.zip")
    flickr_logos_32_subset_path = urljoin(base, "flickrLogos32Subset.zip")
    lettuce_path = urljoin(base, "lettuce.zip")
    recycle_path = urljoin(base, "recycle_v3.zip")

<<<<<<< HEAD
    @classmethod
    def all(cls):
        return [v for k, v in cls.__dict__.items() if k.endswith('_path')]
=======
    # Same link Keras is using
    imagenet_labels_json = "https://s3.amazonaws.com/deep-learning-models/image-models/imagenet_class_index.json"


def imagenet_labels() -> list:
    """List of ImageNet labels with the original index.

    Returns:
         list: ImageNet labels
    """
    labels = requests.get(Urls.imagenet_labels_json).json()
    return [labels[str(k)][1] for k in range(len(labels))]
>>>>>>> 082a5e2b


def data_path() -> Path:
    """Get the data path"""
    return os.path.realpath(
        os.path.join(os.path.dirname(__file__), os.pardir, "data")
    )


def _get_file_name(url: str) -> str:
    """Get a file name based on url"""
    return urlparse(url).path.split("/")[-1]


def unzip_url(
    url: str,
    fpath: Union[Path, str] = data_path(),
    dest: Union[Path, str] = data_path(),
    exist_ok: bool = False,
    overwrite: bool = False,
) -> Path:
    """
    Download file from URL to {fpath} and unzip to {dest}.
    {fpath} and {dest} must be directories
    Params:
        exist_ok: if exist_ok, then skip if exists, otherwise throw error
        overwrite: if overwrite, remove zipped file and unziped dir
    Returns path of {dest}
    """
    assert os.path.exists(fpath)
    assert os.path.exists(dest)

    fname = _get_file_name(url)
    fname_without_extension = fname.split(".")[0]
    zip_file = Path(os.path.join(fpath, fname))
    unzipped_dir = Path(os.path.join(fpath, fname_without_extension))

    if overwrite:
        try:
            os.remove(zip_file)
            shutil.rmtree(unzipped_dir)
        except OSError:
            pass

    try:
        # download zipfile if zipfile not exists
        if zip_file.is_file():
            raise FileExistsError(zip_file)
        else:
            r = requests.get(url)
            f = open(zip_file, "wb")
            f.write(r.content)
            f.close()

        # unzip downloaded zipfile if dir not exists
        if unzipped_dir.is_dir():
            raise FileExistsError(unzipped_dir)
        else:
            z = ZipFile(zip_file, "r")
            z.extractall(fpath)
            z.close()
    except FileExistsError:
        if not exist_ok: raise

    return os.path.realpath(os.path.join(fpath, fname_without_extension))<|MERGE_RESOLUTION|>--- conflicted
+++ resolved
@@ -14,6 +14,9 @@
     # for now hardcoding base url into Urls class
     base = "https://cvbp.blob.core.windows.net/public/datasets/image_classification/"
 
+    # Same link Keras is using
+    imagenet_labels_json = "https://s3.amazonaws.com/deep-learning-models/image-models/imagenet_class_index.json"
+
     # datasets
     fridge_objects_path = urljoin(base, "fridgeObjects.zip")
     food_101_subset_path = urljoin(base, "food101Subset.zip")
@@ -21,13 +24,9 @@
     lettuce_path = urljoin(base, "lettuce.zip")
     recycle_path = urljoin(base, "recycle_v3.zip")
 
-<<<<<<< HEAD
     @classmethod
-    def all(cls):
+    def all(cls) -> List[Url]:
         return [v for k, v in cls.__dict__.items() if k.endswith('_path')]
-=======
-    # Same link Keras is using
-    imagenet_labels_json = "https://s3.amazonaws.com/deep-learning-models/image-models/imagenet_class_index.json"
 
 
 def imagenet_labels() -> list:
@@ -38,7 +37,6 @@
     """
     labels = requests.get(Urls.imagenet_labels_json).json()
     return [labels[str(k)][1] for k in range(len(labels))]
->>>>>>> 082a5e2b
 
 
 def data_path() -> Path:
