--- conflicted
+++ resolved
@@ -18,15 +18,13 @@
 
     # datasets
     fridge_objects_path = urljoin(base, "fridgeObjects.zip")
-<<<<<<< HEAD
     fridge_objects_watermark_path = urljoin(base, "fridgeObjectsWatermark.zip")
     fridge_objects_tiny_path = urljoin(base, "fridgeObjectsTiny.zip")
     fridge_objects_watermark_tiny_path = urljoin(
         base, "fridgeObjectsWatermarkTiny.zip"
-=======
+    )
     multilabel_fridge_objects_path = urljoin(
         base, "multilabelFridgeObjects.zip"
->>>>>>> b1d5ca21
     )
     food_101_subset_path = urljoin(base, "food101Subset.zip")
     fashion_texture_path = urljoin(base, "fashionTexture.zip")
