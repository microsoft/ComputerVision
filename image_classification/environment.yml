# 
# To create the conda environment:
# $ conda env create -f environment.yaml
# 
# To update the conda environment:
# $ conda env update -f environment.yaml
# 
# To register the conda environment in Jupyter:
# $ conda activate cvbp
# $ python -m ipykernel install --user --name cvbp
# 
name: cvbp
channels:
- defaults
- conda-forge
- pytorch
- fastai
dependencies:
<<<<<<< HEAD
- python==3.6.8
- pytorch==1.0.0  
- fastai==1.0.48
=======
- fastai==1.0.48
- fastparquet>=0.1.6
- gitpython>=2.1.8
>>>>>>> 650c7c75
- ipykernel>=4.6.1
- jupyter>=1.0.0
- pytest>=3.6.4
- pip:
  - azureml-sdk[notebooks,contrib]==1.0.10
  - black>=18.6b4
<<<<<<< HEAD
=======
  - lxml>=4.3.2
  - torchvision
  - memory-profiler>=0.54.0
  - nvidia-ml-py3>=7.352.0
>>>>>>> 650c7c75
  - papermill>=0.15.0
  - ipywebrtc
  - pre-commit>=1.14.4<|MERGE_RESOLUTION|>--- conflicted
+++ resolved
@@ -16,28 +16,16 @@
 - pytorch
 - fastai
 dependencies:
-<<<<<<< HEAD
 - python==3.6.8
 - pytorch==1.0.0  
 - fastai==1.0.48
-=======
-- fastai==1.0.48
-- fastparquet>=0.1.6
-- gitpython>=2.1.8
->>>>>>> 650c7c75
 - ipykernel>=4.6.1
 - jupyter>=1.0.0
 - pytest>=3.6.4
 - pip:
   - azureml-sdk[notebooks,contrib]==1.0.10
   - black>=18.6b4
-<<<<<<< HEAD
-=======
-  - lxml>=4.3.2
-  - torchvision
-  - memory-profiler>=0.54.0
-  - nvidia-ml-py3>=7.352.0
->>>>>>> 650c7c75
   - papermill>=0.15.0
   - ipywebrtc
-  - pre-commit>=1.14.4+  - pre-commit>=1.14.4
+  - lxml>=4.3.2