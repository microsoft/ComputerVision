# 
# To create the conda environment:
# $ conda env create -f environment.yaml
# 
# To update the conda environment:
# $ conda env update -f environment.yaml
# 
# To register the conda environment in Jupyter:
# $ conda activate cvbp
# $ python -m ipykernel install --user --name cvbp
# 
name: cvbp
channels:
- defaults
- conda-forge
- pytorch
- fastai
dependencies:
<<<<<<< HEAD
- bqplot
=======
>>>>>>> 650c7c75
- fastai==1.0.48
- fastparquet>=0.1.6
- gitpython>=2.1.8
- ipykernel>=4.6.1
- jupyter>=1.0.0
- matplotlib>=2.2.2
- numpy>=1.13.3
- pandas>=0.23.4
- python==3.6.8
- pytest>=3.6.4
- pytorch==1.0.0
- seaborn>=0.8.1
- scikit-learn>=0.19.1
- scipy>=1.0.0
- torchvision
- numba>=0.38.1
- pip:
  - azureml-sdk[notebooks,contrib]==1.0.10
  - azure-storage>=0.36.0
  - black>=18.6b4
<<<<<<< HEAD
  - ipywebrtc
=======
  - lxml>=4.3.2
  - torchvision
>>>>>>> 650c7c75
  - memory-profiler>=0.54.0
  - nvidia-ml-py3>=7.352.0
  - papermill>=0.15.0
  - pillow
  - pre-commit>=1.14.4
  - pytest<|MERGE_RESOLUTION|>--- conflicted
+++ resolved
@@ -16,10 +16,7 @@
 - pytorch
 - fastai
 dependencies:
-<<<<<<< HEAD
 - bqplot
-=======
->>>>>>> 650c7c75
 - fastai==1.0.48
 - fastparquet>=0.1.6
 - gitpython>=2.1.8
@@ -40,12 +37,9 @@
   - azureml-sdk[notebooks,contrib]==1.0.10
   - azure-storage>=0.36.0
   - black>=18.6b4
-<<<<<<< HEAD
   - ipywebrtc
-=======
   - lxml>=4.3.2
   - torchvision
->>>>>>> 650c7c75
   - memory-profiler>=0.54.0
   - nvidia-ml-py3>=7.352.0
   - papermill>=0.15.0
