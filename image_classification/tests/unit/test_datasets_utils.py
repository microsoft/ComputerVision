--- conflicted
+++ resolved
@@ -5,24 +5,10 @@
 from typing import Union
 from utils_ic.datasets import Urls, unzip_url, imagenet_labels
 
-<<<<<<< HEAD
-=======
 # temporarily putting this constant here until we add a way
 # to manage constants in tests
 TEMP_DIR = Path("../tmp_data")
 
-
-@pytest.fixture(scope="function")
-def make_temp_data_dir(request):
-    os.makedirs(TEMP_DIR, exist_ok=True)
-
-    def remove_temp_data_dir():
-        if os.path.exists(TEMP_DIR):
-            shutil.rmtree(TEMP_DIR)
-
-    request.addfinalizer(remove_temp_data_dir)
-
->>>>>>> a0f76d33
 
 def _test_url_data(url: str, path: Union[Path, str], dir_name: str):
     data_path = unzip_url(url, fpath=path, dest=path, exist_ok=True)
