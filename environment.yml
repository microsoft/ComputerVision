--- conflicted
+++ resolved
@@ -35,12 +35,9 @@
 - pre-commit>=1.14.4
 - pyyaml>=5.1.2
 - requests>=2.22.0
-<<<<<<< HEAD
 - decord==0.3.5
 - einops==0.1.0
-=======
 - cytoolz
->>>>>>> 198b9855
 - pip:
   - nvidia-ml-py3
   - nteract-scrapbook
