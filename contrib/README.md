# Contributions

The *contrib* directory contains code which is not part of the main Computer Vision repository but deemed to be of interest and aligned with the goals of this repository. The code does not need to follow our strict coding guidelines, and in fact none of it is tested via our devops pipeline, and might be buggy, not maintained, etc.

Each project should live in its own subdirectory ```/contrib/<project>``` and contain a README.md file with detailed description what the project does and how to use it. In addition, when adding a new project, a brief description should be added to the table below.


| Directory | Project description |
|---|---|
<<<<<<< HEAD
| [Action recognition](action_recognition) | COMING SOON. Action recognition to identify in video/webcam footage what actions are performed (e.g. "running", "opening a bottle") and at what respective start/end times.|
=======
| [Action recognition](action_recognition) | Action recognition to identify in video/webcam footage what actions are performed (e.g. "running", "opening a bottle") and at what respective start/end times.|
>>>>>>> fb9ba730
| [vm_builder](vm_builder) | This script helps users easily create an Ubuntu Data Science Virtual Machine with a GPU with the Computer Vision repo installed and ready to be used. If you find the script to be out-dated or not working, you can create the VM using the Azure portal or the Azure CLI tool with a few more steps. |<|MERGE_RESOLUTION|>--- conflicted
+++ resolved
@@ -7,9 +7,5 @@
 
 | Directory | Project description |
 |---|---|
-<<<<<<< HEAD
-| [Action recognition](action_recognition) | COMING SOON. Action recognition to identify in video/webcam footage what actions are performed (e.g. "running", "opening a bottle") and at what respective start/end times.|
-=======
 | [Action recognition](action_recognition) | Action recognition to identify in video/webcam footage what actions are performed (e.g. "running", "opening a bottle") and at what respective start/end times.|
->>>>>>> fb9ba730
 | [vm_builder](vm_builder) | This script helps users easily create an Ubuntu Data Science Virtual Machine with a GPU with the Computer Vision repo installed and ready to be used. If you find the script to be out-dated or not working, you can create the VM using the Azure portal or the Azure CLI tool with a few more steps. |