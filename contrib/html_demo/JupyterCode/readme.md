
## HTML Demo - Jupyter Code

### Directory Description

This directory contains a few helper notebooks that upload files and deploy models that allow the web page to work. 

| Notebook name | Description |
| --- | --- |
| [1_image_similarity_export.ipynb](1_image_similarity_export.ipynb)| Exports computed reference image features for use in visualizng results (see details in "Image Similarity" section below) |
| [2_upload_ui.ipynb](2_upload_ui.ipynb)| Uploads web page files to Azure Blob storage |
| [3_deployment_to_azure_app_service.ipynb](3_deployment_to_azure_app_service.ipynb)| Deploys image classification model as an Azure app service |

### Requirements

To run the code in the [2_upload_ui.ipynb](2_upload_ui.ipynb) notebook, you must first: 
1. Install the [https://pypi.org/project/azure-storage-blob/](Azure Storage Blobs client library for Python)
2. Have (or create) an Azure account with a Blob storage container where you would like to store the UI files
3. Note your Blob stoarge credentials to upload files programmatically; you will need: 
	a. Azure Account Name
	b. Azure Account Key
	c. Blob Container Name
4. Update [2_upload_ui.ipynb](2_upload_ui.ipynb) to add your Blob storage credentials

### Usage

* These notebooks can be run in the [Microsoft Computer Vision conda environment](https://github.com/microsoft/computervision-recipes/blob/master/SETUP.md).
* If you want to use an image similarity model, you can run [1_image_similarity_export.ipynb](1_image_similarity_export.ipynb) to export your image features for the web page to use.
* To upload the web page for sharing, notebook [2_upload_ui.ipynb](2_upload_ui.ipynb) outlines the process of uploading to your Azure Blob storage.
* As the web page needs the API to allow CORS, we recommend uploading models as an Azure app service. Notebook [3_deployment_to_azure_app_service.ipynb](3_deployment_to_azure_app_service.ipynb) gives a tutorial on how to do so with an image classification model.

### Image Similarity

Image similarity relies on comparing DNN features of a query image, to the respective DNN features of potentially tens of thousands of references images. The notebooks in this directory compute these reference image DNN features and package them for use in the HTML UI. The DNN features are exported into a text file and compressed to be uploaded with the HTML UI files. To compare a query image to these exported reference image features, you will need a DNN model deployed to Azure App services that is able to compute the features of the query image and return them via API call.      

<<<<<<< HEAD
As the web page needs the API to allow CORS, we recommend uploading models as an Azure app service. Notebook [30_deployment_to_azure_app_service.ipynb](30_deployment_to_azure_app_service.ipynb) gives a tutorial on how to do so with an image classification model.
=======
Steps:
1. Execute "1_image_similarity_export.ipynb" notebook to generate your reference image features and export them to compressed ZIP files
2. Execute "2_upload_ui.ipynb" notebook to upload the HTML UI and all supporting files to your Azure Blob storage account
3. Execute "3_deployment_to_azure_app_service.ipynb" notebook to upload your model for generating DNN features for your query image and create an API endpoint in Azure App service
4. Open the index.html file from your Blob storage account in a browser, enter your API endpoint URL, upload a query image and see what you get back
>>>>>>> 4c06a6ea
<|MERGE_RESOLUTION|>--- conflicted
+++ resolved
@@ -33,12 +33,8 @@
 
 Image similarity relies on comparing DNN features of a query image, to the respective DNN features of potentially tens of thousands of references images. The notebooks in this directory compute these reference image DNN features and package them for use in the HTML UI. The DNN features are exported into a text file and compressed to be uploaded with the HTML UI files. To compare a query image to these exported reference image features, you will need a DNN model deployed to Azure App services that is able to compute the features of the query image and return them via API call.      
 
-<<<<<<< HEAD
-As the web page needs the API to allow CORS, we recommend uploading models as an Azure app service. Notebook [30_deployment_to_azure_app_service.ipynb](30_deployment_to_azure_app_service.ipynb) gives a tutorial on how to do so with an image classification model.
-=======
 Steps:
 1. Execute "1_image_similarity_export.ipynb" notebook to generate your reference image features and export them to compressed ZIP files
 2. Execute "2_upload_ui.ipynb" notebook to upload the HTML UI and all supporting files to your Azure Blob storage account
 3. Execute "3_deployment_to_azure_app_service.ipynb" notebook to upload your model for generating DNN features for your query image and create an API endpoint in Azure App service
 4. Open the index.html file from your Blob storage account in a browser, enter your API endpoint URL, upload a query image and see what you get back
->>>>>>> 4c06a6ea
