# Object Detection

This directory provides examples and best practices for building object detection systems. Our goal is to enable the users to bring their own datasets and train a high-accuracy model easily and quickly. To this end, we provide example notebooks with pre-set default parameters shown to work well on a variety of datasets, and extensive documentation of common pitfalls, best practices, etc.

Object Detection is one of the main problems in Computer Vision. Traditionally, this required expert knowledge to identify and implement so called “features” that highlight the position of objects in the image. Starting in 2012 with the famous AlexNet and Fast(er) R-CNN papers, Deep Neural Networks are used to automatically find these features. This lead to a huge improvement in the field for a large range of problems.

This repository uses [torchvision's](https://pytorch.org/docs/stable/torchvision/index.html) Faster R-CNN implementation which has been shown to work well on a wide variety of Computer Vision problems. See the [FAQ](FAQ.md) for an explanation of the underlying data science aspects.

We recommend running these samples on a machine with GPU, on either Linux or (~20% slower) Windows. While a GPU is technically not required, training gets prohibitively slow even when using only a few dozens of images.



## Frequently asked questions

Answers to frequently asked questions such as "How does the technology work?" can be found in the [FAQ](FAQ.md) located in this folder. For generic questions such as "How many training examples do I need?" or "How to monitor GPU usage during training?" see the [FAQ.md](../classification/FAQ.md) in the classification folder.


## Notebooks

We provide several notebooks to show how object detection algorithms can be designed and evaluated:

| Notebook name | Description |
| --- | --- |
| [00_webcam.ipynb](./00_webcam.ipynb)| Quick-start notebook which demonstrates how to build an object detection system using a single image or webcam as input.
| [01_training_introduction.ipynb](./01_training_introduction.ipynb)| Notebook which explains the basic concepts around model training and evaluation.|
| [02_mask_rcnn.ipynb](./02_mask_rcnn.ipynb) | In addition to detecting objects, also find their precise pixel-masks in an image. |
<<<<<<< HEAD
=======
| [03_keypoint_rcnn.ipynb](../detection/03_keypoint_rcnn.ipynb)| Notebook which shows how to (i) run a pre-trained model for human pose estimation; and (ii) train a custom keypoint detection model.|
>>>>>>> 39d839f8
| [11_exploring_hyperparameters_on_azureml.ipynb](./11_exploring_hyperparameters_on_azureml.ipynb)| Performs highly parallel parameter sweeping using AzureML's HyperDrive. |
| [12_hard_negative_sampling.ipynb](./12_hard_negative_sampling.ipynb) | Demonstrates how to sample hard negatives to improve model performance. |
| [20_deployment_on_kubernetes.ipynb](./20_deployment_on_kubernetes.ipynb) | Deploys a trained model using AzureML. |

## Contribution guidelines

See the [contribution guidelines](../../CONTRIBUTING.md) in the root folder.<|MERGE_RESOLUTION|>--- conflicted
+++ resolved
@@ -24,10 +24,7 @@
 | [00_webcam.ipynb](./00_webcam.ipynb)| Quick-start notebook which demonstrates how to build an object detection system using a single image or webcam as input.
 | [01_training_introduction.ipynb](./01_training_introduction.ipynb)| Notebook which explains the basic concepts around model training and evaluation.|
 | [02_mask_rcnn.ipynb](./02_mask_rcnn.ipynb) | In addition to detecting objects, also find their precise pixel-masks in an image. |
-<<<<<<< HEAD
-=======
 | [03_keypoint_rcnn.ipynb](../detection/03_keypoint_rcnn.ipynb)| Notebook which shows how to (i) run a pre-trained model for human pose estimation; and (ii) train a custom keypoint detection model.|
->>>>>>> 39d839f8
 | [11_exploring_hyperparameters_on_azureml.ipynb](./11_exploring_hyperparameters_on_azureml.ipynb)| Performs highly parallel parameter sweeping using AzureML's HyperDrive. |
 | [12_hard_negative_sampling.ipynb](./12_hard_negative_sampling.ipynb) | Demonstrates how to sample hard negatives to improve model performance. |
 | [20_deployment_on_kubernetes.ipynb](./20_deployment_on_kubernetes.ipynb) | Deploys a trained model using AzureML. |
