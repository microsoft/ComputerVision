# Copyright (c) Microsoft Corporation. All rights reserved.
# Licensed under the MIT License.

from torchvision.models.detection.faster_rcnn import FasterRCNN
from torchvision.models.detection.mask_rcnn import MaskRCNN
from collections.abc import Iterable
import numpy as np
import pytest
import shutil
from pathlib import Path
from typing import Union

from utils_cv.detection.bbox import DetectionBbox
from utils_cv.detection.model import (
    get_pretrained_fasterrcnn,
    get_pretrained_maskrcnn,
    DetectionLearner,
    _get_det_bboxes,
    _apply_threshold,
    _calculate_ap,
)


def test__get_det_bboxes(od_sample_raw_preds, od_data_path_labels):
    """ test that `_get_det_bboxes` can convert raw preds to DetectionBboxes. """
    det_bboxes = _get_det_bboxes(
        od_sample_raw_preds, labels=od_data_path_labels, im_path=None
    )
    assert type(det_bboxes[0]) == DetectionBbox
    assert len(det_bboxes) == 5


def test__apply_threshold(od_sample_detection_bboxes):
    """ Test `_apply_threshold` and verify it works at different thresholds. """
    det_bboxes = _apply_threshold(od_sample_detection_bboxes, threshold=0.5)
    assert len(det_bboxes) == 3
    det_bboxes = _apply_threshold(od_sample_detection_bboxes, threshold=0.01)
    assert len(det_bboxes) == 5
    det_bboxes = _apply_threshold(od_sample_detection_bboxes, threshold=0.995)
    assert len(det_bboxes) == 2


def test_get_pretrained_fasterrcnn():
    """ Simply test that `get_pretrained_fasterrcnn` returns the correct type for now. """
    assert type(get_pretrained_fasterrcnn(4)) == FasterRCNN


def test_get_pretrained_maskrcnn():
    """ Simply test that `get_pretrained_maskrcnn` returns the correct type for now. """
    assert type(get_pretrained_maskrcnn(4)) == MaskRCNN


@pytest.mark.gpu
def test__calculate_ap(od_detection_eval):
    """ Test `_calculate_ap`. """
    ret = _calculate_ap(od_detection_eval)
    assert type(ret) == dict
    for v in ret.values():
        assert type(v) == np.float64


def test_detection_learner_init(od_detection_dataset):
    """ Tests detection learner basic init. """
    learner = DetectionLearner(od_detection_dataset)
    assert type(learner) == DetectionLearner


def test_detection_learner_init_model(od_detection_dataset):
    """ Tests detection learner with model settings. """
    classes = len(od_detection_dataset.labels)
    model = get_pretrained_fasterrcnn(
        num_classes=classes, min_size=600, max_size=2000
    )
    learner = DetectionLearner(od_detection_dataset, model=model)
    assert type(learner) == DetectionLearner
    assert learner.model == model
    assert learner.model != get_pretrained_fasterrcnn(classes)


@pytest.mark.gpu
def test_detection_learner_train_one_epoch(
    od_detection_learner,
    od_detection_mask_learner
):
    """ Simply test that a small training loop works. """
    od_detection_learner.fit(epochs=1)
    # test mask learner
    od_detection_mask_learner.fit(epochs=1)


@pytest.mark.gpu
def test_detection_learner_plot_precision_loss_curves(
    od_detection_learner,
    od_detection_mask_learner
):
    """ Simply test that `plot_precision_loss_curves` works. """
    od_detection_learner.plot_precision_loss_curves()
    # test mask learner
    od_detection_mask_learner.plot_precision_loss_curves()


@pytest.mark.gpu
def test_detection_learner_evaluate(
    od_detection_learner,
    od_detection_mask_learner
):
    """ Simply test that `evaluate` works. """
    od_detection_learner.evaluate()
    # test mask learner
    od_detection_mask_learner.evaluate()


@pytest.mark.gpu
def test_detection_learner_predict(
    od_detection_learner,
    od_cup_path,
    od_detection_mask_learner
):
    """ Simply test that `predict` works. """
    bboxes = od_detection_learner.predict(od_cup_path)
    assert type(bboxes) == list
    # test mask learner
    bboxes, masks = od_detection_mask_learner.predict(od_cup_path, threshold=0.1)
    assert type(bboxes) == list
    assert type(masks) == np.ndarray
    assert len(bboxes) == len(masks)


@pytest.mark.gpu
def test_detection_learner_predict_threshold(
    od_detection_learner,
    od_cup_path,
    od_detection_mask_learner
):
    """ Simply test that `predict` works with a threshold by setting a really high threshold. """
    bboxes = od_detection_learner.predict(od_cup_path, threshold=0.9999)
    assert type(bboxes) == list
    assert len(bboxes) == 0
    # test mask learner
    bboxes, masks = od_detection_mask_learner.predict(
        od_cup_path,
        threshold=0.9999,
        mask_threshold=0.9999
    )
    assert type(bboxes) == list
    assert type(masks) == np.ndarray
    assert len(bboxes) == len(masks)
    assert len(bboxes) == 0


@pytest.mark.gpu
def test_detection_learner_predict_batch(
    od_detection_learner,
    od_detection_dataset,
    od_detection_mask_learner,
    od_detection_mask_dataset
):
    """ Simply test that `predict_batch` works. """
    generator = od_detection_learner.predict_batch(
        od_detection_dataset.test_dl
    )
    assert isinstance(generator, Iterable)

    # test mask learner
    generator = od_detection_mask_learner.predict_batch(
        od_detection_mask_dataset.test_dl
    )
    assert isinstance(generator, Iterable)


@pytest.mark.gpu
def test_detection_learner_predict_batch_threshold(
    od_detection_learner,
    od_detection_dataset,
    od_detection_mask_learner,
    od_detection_mask_dataset
):
    """ Simply test that `predict_batch` works with a threshold by setting it really high.. """
    generator = od_detection_learner.predict_batch(
        od_detection_dataset.test_dl, threshold=0.9999
    )
    assert isinstance(generator, Iterable)

    # test mask learner
    generator = od_detection_mask_learner.predict_batch(
        od_detection_mask_dataset.test_dl,
        threshold=0.9999,
        mask_threshold=0.9999
    )
    assert isinstance(generator, Iterable)


@pytest.mark.gpu
def test_detection_dataset_predict_dl(
    od_detection_learner,
    od_detection_dataset,
    od_detection_mask_learner,
    od_detection_mask_dataset
):
    """ Simply test that `predict_dl` works. """
    od_detection_learner.predict_dl(od_detection_dataset.test_dl)

<<<<<<< HEAD
    # test mask learner
    od_detection_mask_learner.predict_dl(od_detection_mask_dataset.test_dl)
=======

def validate_saved_model(name: str, path: str) -> bool:
    """ Tests that saved model is there """
    assert (Path(path)).exists()
    assert (Path(path) / name).exists()
    assert (Path(path) / name / "meta.json").exists()
    assert (Path(path) / name / "model.pt").exists()


@pytest.mark.gpu
def test_detection_save_model(od_detection_learner, tiny_od_data_path):
    """ Test that save function works. """

    # test without path (default to using data_path()/models)
    model_name = "my_test_model"
    od_detection_learner.save(model_name)
    validate_saved_model(model_name, Path(tiny_od_data_path) / "models")

    # test with path
    od_detection_learner.save(
        model_name, str(Path(tiny_od_data_path) / "layer")
    )
    validate_saved_model(model_name, str(Path(tiny_od_data_path) / "layer"))

    # test with overwrite
    with pytest.raises(Exception):
        od_detection_learner.save(model_name, overwrite=False)


@pytest.mark.gpu
@pytest.fixture(scope="session")
def saved_model(od_detection_learner, tiny_od_data_path) -> Union[str, Path]:
    """ A saved model so that loading functions can reuse. """
    model_name = "test_fixture_model"
    od_detection_learner.save(model_name)
    assert (Path(tiny_od_data_path) / "models" / model_name).exists()
    return model_name, Path(tiny_od_data_path) / "models"


@pytest.mark.gpu
def test_detection_load_model(
    od_detection_learner, tiny_od_data_path, saved_model
):
    """ Test that load function works. """

    # test basic loading
    name, path = saved_model
    od_detection_learner.load(name=name)
    od_detection_learner.load(name=name, path=path)
    assert od_detection_learner.labels is not None

    # do not specify name or path, it should quietly exit
    with pytest.raises(SystemExit) as pytest_wrapped_e:
        od_detection_learner.load()
    assert pytest_wrapped_e.type == SystemExit

    # test of no model files exists
    shutil.rmtree(path / name)
    shutil.rmtree(Path(tiny_od_data_path) / "models")

    with pytest.raises(Exception):
        od_detection_learner.load()

    # test if only one model file exists in the `data_path`
    od_detection_learner.save("test_fixture_model")
    od_detection_learner.load()


@pytest.mark.gpu
def test_detection_init_from_saved_model(saved_model):
    """ Test that we can create an detection learner from a saved model. """
    name, path = saved_model
    DetectionLearner.from_saved_model(name, path)
>>>>>>> 8400f1d7
<|MERGE_RESOLUTION|>--- conflicted
+++ resolved
@@ -200,10 +200,9 @@
     """ Simply test that `predict_dl` works. """
     od_detection_learner.predict_dl(od_detection_dataset.test_dl)
 
-<<<<<<< HEAD
     # test mask learner
     od_detection_mask_learner.predict_dl(od_detection_mask_dataset.test_dl)
-=======
+
 
 def validate_saved_model(name: str, path: str) -> bool:
     """ Tests that saved model is there """
@@ -276,5 +275,4 @@
 def test_detection_init_from_saved_model(saved_model):
     """ Test that we can create an detection learner from a saved model. """
     name, path = saved_model
-    DetectionLearner.from_saved_model(name, path)
->>>>>>> 8400f1d7
+    DetectionLearner.from_saved_model(name, path)