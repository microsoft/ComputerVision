--- conflicted
+++ resolved
@@ -8,11 +8,7 @@
 import pytest
 import shutil
 from pathlib import Path
-<<<<<<< HEAD
-from typing import Union
-=======
 from typing import Tuple
->>>>>>> fb9ba730
 
 from utils_cv.detection.model import (
     get_pretrained_fasterrcnn,
@@ -272,9 +268,6 @@
     od_detection_learner.predict_dl(od_detection_dataset.test_dl)
 
 
-<<<<<<< HEAD
-def validate_saved_model(name: str, path: str) -> bool:
-=======
 @pytest.mark.gpu
 def test_detection_mask_dataset_predict_dl(
     od_detection_mask_learner,
@@ -285,7 +278,6 @@
 
 
 def validate_saved_model(name: str, path: str) -> None:
->>>>>>> fb9ba730
     """ Tests that saved model is there """
     assert (Path(path)).exists()
     assert (Path(path) / name).exists()
@@ -315,11 +307,7 @@
 
 @pytest.mark.gpu
 @pytest.fixture(scope="session")
-<<<<<<< HEAD
-def saved_model(od_detection_learner, tiny_od_data_path) -> Union[str, Path]:
-=======
 def saved_model(od_detection_learner, tiny_od_data_path) -> Tuple[str, Path]:
->>>>>>> fb9ba730
     """ A saved model so that loading functions can reuse. """
     model_name = "test_fixture_model"
     od_detection_learner.save(model_name)
