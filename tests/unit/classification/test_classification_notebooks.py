--- conflicted
+++ resolved
@@ -45,9 +45,7 @@
 
 
 @pytest.mark.notebooks
-def test_02_notebook_run(
-    classification_notebooks, multilabel_ic_data_path
-):
+def test_02_notebook_run(classification_notebooks, multilabel_ic_data_path):
     notebook_path = classification_notebooks["02_multilabel_classification"]
     pm.execute_notebook(
         notebook_path,
@@ -63,24 +61,6 @@
 
 
 @pytest.mark.notebooks
-<<<<<<< HEAD
-=======
-def test_02_notebook_run(
-    classification_notebooks, tiny_multilabel_ic_data_path
-):
-    notebook_path = classification_notebooks["02_multilabel_classification"]
-    pm.execute_notebook(
-        notebook_path,
-        OUTPUT_NOTEBOOK,
-        parameters=dict(
-            PM_VERSION=pm.__version__, DATA_PATH=tiny_multilabel_ic_data_path
-        ),
-        kernel_name=KERNEL_NAME,
-    )
-
-
-@pytest.mark.notebooks
->>>>>>> a5f4e349
 def test_03_notebook_run(classification_notebooks, tiny_ic_data_path):
     notebook_path = classification_notebooks["03_training_accuracy_vs_speed"]
     pm.execute_notebook(
@@ -126,22 +106,6 @@
             LEARNING_RATES=[1e-3],
             IM_SIZES=[50],
             EPOCHS=[1],
-        ),
-        kernel_name=KERNEL_NAME,
-    )
-    
-    
-@pytest.mark.notebooks
-def test_12_notebook_run(classification_notebooks, tiny_ic_data_path):
-    notebook_path = classification_notebooks["12_hard_negative_sampling"]
-    pm.execute_notebook(
-        notebook_path,
-        OUTPUT_NOTEBOOK,
-        parameters=dict(
-            PM_VERSION=pm.__version__,
-            DATA_PATH=tiny_ic_data_path,
-            EPOCHS_HEAD=1,
-            EPOCHS_BODY=1,
         ),
         kernel_name=KERNEL_NAME,
     )
