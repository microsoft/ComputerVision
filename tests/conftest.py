--- conflicted
+++ resolved
@@ -561,16 +561,17 @@
 
 @pytest.mark.gpu
 @pytest.fixture(scope="session")
-<<<<<<< HEAD
 def od_detection_mask_eval(od_detection_mask_learner):
     """ returns the eval results of a detection learner after one epoch of training. """
     return od_detection_mask_learner.evaluate()
-=======
+
+
+@pytest.mark.gpu
+@pytest.fixture(scope="session")
 def od_detections(od_detection_dataset):
     """ returns output of the object detector for a given test set. """
     learner = DetectionLearner(od_detection_dataset)
     return learner.predict_dl(od_detection_dataset.test_dl, threshold=0)
->>>>>>> bd69c905
 
 
 # ----- AML Settings ----------------------------------------------------------
