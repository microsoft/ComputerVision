--- conflicted
+++ resolved
@@ -143,16 +143,12 @@
         "11": os.path.join(
             folder_notebooks, "11_exploring_hyperparameters_on_azureml.ipynb"
         ),
-<<<<<<< HEAD
-        "12": os.path.join(folder_notebooks, "12_hard_negative_sampling.ipynb"),
-=======
         "12": os.path.join(
             folder_notebooks, "12_hard_negative_sampling.ipynb"
         ),
         "20": os.path.join(
             folder_notebooks, "20_deployment_on_kubernetes.ipynb"
         ),
->>>>>>> bcb31513
     }
     return paths
 
