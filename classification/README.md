# Image classification

This directory provides examples and best practices for building image classification systems. Our goal is to enable users to easily and quickly train high-accuracy classifiers on their own datasets. We provide example notebooks with pre-set default parameters that are shown to work well on a variety of data sets. We also include extensive documentation of common pitfalls and best practices. Additionally, we show how Azure, Microsoft's cloud computing platform, can be used to speed up training on large data sets or deploy models as web services.

We recommend using PyTorch as a Deep Learning platform for its ease of use, simplicity when debugging, and popularity in the data science community. For Computer Vision functionality, we also rely heavily on [fast.ai](https://github.com/fastai/fastai), a PyTorch data science library which comes with rich deep learning features and extensive documentation. We highly recommend watching the [2019 fast.ai lecture series](https://course.fast.ai/videos/?lesson=1) video to understand the underlying technology. Fast.ai's [documentation](https://docs.fast.ai/) is also a valuable resource.

## Notebooks

We provide several notebooks to show how image classification algorithms are designed, evaluated and operationalized. Notebooks starting with `0` are intended to be run sequentially, as there are dependencies between them. These notebooks contain introductory "required" material. Notebooks starting with `1` can be considered optional and contain more complex and specialized topics.

While all notebooks can be executed in Windows, we have found the computer vision tools are often faster and more stable on the Linux operating system. Additionally, using GPU dramatically improves training speeds. We suggest using an Azure Data Science Virtual Machine with V100 GPU ([instructions](https://docs.microsoft.com/en-us/azure/machine-learning/data-science-virtual-machine/provision-deep-learning-dsvm), [price table](https://azure.microsoft.com/en-us/pricing/details/virtual-machines/windows/)). 

We have also found that some browsers do not render Jupyter widgets correctly. If you have issues, try using an alternative browser, such as  Edge or Chrome.

| Notebook name | Description |
| --- | --- |
| [00_webcam.ipynb](notebooks/00_webcam.ipynb)| Demonstrates inference on an image from your computer's webcam using a pre-trained model.
| [01_training_introduction.ipynb](notebooks/01_training_introduction.ipynb)| Introduces some of the basic concepts around model training and evaluation.|
| [02_multilabel_classification.ipynb](notebooks/02_multilabel_classification.ipynb)| Introduces multi-label classification and introduces key differences between training a multi-label and single-label classification models.|
| [03_training_accuracy_vs_speed.ipynb](notebooks/03_training_accuracy_vs_speed.ipynb)| Trains a model with high accuracy vs one with a fast inferencing speed. *<font color="orange"> Use this to train on your own datasets! </font>* |
| [10_image_annotation.ipynb](notebooks/10_image_annotation.ipynb)| A simple UI to annotate images. |
| [11_exploring_hyperparameters.ipynb](notebooks/11_exploring_hyperparameters.ipynb)| Finds optimal model parameters using grid search. |
| [12_hard_negative_sampling.ipynb](notebooks/12_hard_negative_sampling.ipynb)| Demonstrated how to use hard negatives to improve your model performance.  |
| [20_azure_workspace_setup.ipynb](notebooks/20_azure_workspace_setup.ipynb)| Sets up your Azure resources and Azure Machine Learning workspace. |
| [21_deployment_on_azure_container_instances.ipynb](notebooks/21_deployment_on_azure_container_instances.ipynb)| Deploys a trained model exposed on a REST API using Azure Container Instances (ACI). |
| [22_deployment_on_azure_kubernetes_service.ipynb](notebooks/22_deployment_on_azure_kubernetes_service.ipynb)| Deploys a trained model exposed on a REST API using the Azure Kubernetes Service (AKS). |
| [23_aci_aks_web_service_testing.ipynb](notebooks/23_aci_aks_web_service_testing.ipynb)| Tests the deployed models on either ACI or AKS. |

## Getting started

To get started on your local machine:
1. Install Anaconda with Python >= 3.6. [Miniconda](https://conda.io/miniconda.html) is a quick way to get started.
1. Clone the repository
    ```
    git clone https://github.com/Microsoft/ComputerVision
    cd ComputerVision/classification
    git checkout staging # for now we work in the staging directory
    ```
1. Install the conda environment, you'll find the `environment.yml` file in the `classification` subdirectory. From there:
    ```
    conda env create -f environment.yml
    ```
1. Activate the conda environment and register it with Jupyter:
    ```
    conda activate cvbp
    python -m ipykernel install --user --name cvbp --display-name "Python (cvbp)"
    ```
    If you would like to use [JupyterLab](https://jupyterlab.readthedocs.io/en/stable/), install `jupyter-webrtc` widget:
    ```
    jupyter labextension install jupyter-webrtc
    ``` 
1. Start the Jupyter notebook server
    ```
    cd notebooks
    jupyter notebook
    ```
1. Start with the [00_webcam](notebooks/00_webcam.ipynb) image classification notebook under the `notebooks` folder. Make sure to change the kernel to "Python (cvbp)".

<<<<<<< HEAD
## Using a Virtual Machine

You may want to use a virtual machine to run the notebooks. Doing so will give you a lot more flexibility -- whether it is using a GPU enabled machine or simply working in Linux. 

To do so, you can use the 'create_dsvm.py' tool located inside of the 'tools' folder in the root directory of the repo. Simply run `python tools/create_dsvm.py` at the root level of the repo.

Once your virtual machine has been created, ssh and tunnel into the machine, then run the "Getting started" steps inside of it. The 'create_dsvm' tool will show you how to properly perform the tunneling too.
=======
## Azure-enhanced notebooks

Azure products and services are used in certain notebooks to enhance the efficiency of developing classification systems at scale.

To successfully run these notebooks, the users **need an Azure subscription** or can [use Azure for free](https://azure.microsoft.com/en-us/free/).

The Azure products featured in the notebooks include:

* [Azure Machine Learning service](https://azure.microsoft.com/en-us/services/machine-learning-service/) - Azure Machine Learning service is a cloud service used to train, deploy, automate, and manage machine learning models, all at the broad scale that the cloud provides. It is used across various notebooks for the AI model development related tasks such as deployment. [20_azure_workspace_setup](notebooks/20_azure_workspace_setup.ipynb) shows how to set up your Azure resources and connect to an Azure Machine Learning service workspace.

* [Azure Container Instance](https://docs.microsoft.com/en-us/azure/machine-learning/service/how-to-deploy-and-where#aci) - You can use Azure Machine Learning service to host your classification model in a web service deployment on Azure Container Instance (ACI). ACI is good for low scale, CPU-based workloads. [21_deployment_on_azure_container_instances](notebooks/21_deployment_on_azure_container_instances.ipynb) explains how to deploy a web service to ACI through Azure ML.

* [Azure Kubernetes Service](https://docs.microsoft.com/en-us/azure/machine-learning/service/how-to-deploy-and-where#aks) - You can use Azure Machine Learning service to host your classification model in a web service deployment on Azure Kubernetes Service (AKS). AKS is good for high-scale production deployments and provides autoscaling, and fast response times. [22_deployment_on_azure_kubernetes_service](notebooks/22_deployment_on_azure_kubernetes_service.ipynb) explains how to deploy a web service to AKS through Azure ML.
>>>>>>> 56875fd0

## Coding guidelines

Since we take a strong dependency on fast.ai, variable naming should follow the standards of fast.ai which are described in this [abbreviation guide](https://docs.fast.ai/dev/abbr.html). For example, in computer vision cases, an image should always be abbreviated with `im` and not `i`, `img`, `imag`, `image`, etc. The one exception to this guide is that variable names should be as self-explanatory as possible. For example, the meaning of the variable `batch_size` is clearer than `bs` to refer to batch size.

More general [coding guidelines](https://github.com/Microsoft/Recommenders/wiki/Coding-Guidelines) are available in the [Microsoft/Recommenders](https://github.com/Microsoft/Recommenders) github repo.

The main variables and abbreviations are given in the table below:

| Abbreviation | Description |
| ------------ | ----------- |
| `im `                    | Image
| `fig`                    | Figure
| `pt`                     | 2D point (column,row)
| `rect`                   | Rectangle (order: left, top, right, bottom)
| `width`, `height`, `w`, `h`  | Image dimensions
| `scale`                  | Image up/down scaling factor
| `angle`                  | Rotation angle in degree
| `table`                  | 2D row/column matrix implemented using a list of lists
| `row`, `list1D`             | Single row in a table, i.e. single 1D-list
| `rowItem`                | Single item in a row
| `line`, `string`            | Single string
| `lines`, `strings`          | List of strings
| `list1D`                 | List of items, not necessarily strings
| -`s`    | Multiple of something (plural) should be indicated by appending an `s` to an abbreviation.


## Frequently asked questions

Answers to Frequently Asked Questions such as "How many images do I need to train a model?" or "How to annotate images?" can be found in the [FAQ.md](FAQ.md) file.<|MERGE_RESOLUTION|>--- conflicted
+++ resolved
@@ -56,7 +56,7 @@
     ```
 1. Start with the [00_webcam](notebooks/00_webcam.ipynb) image classification notebook under the `notebooks` folder. Make sure to change the kernel to "Python (cvbp)".
 
-<<<<<<< HEAD
+
 ## Using a Virtual Machine
 
 You may want to use a virtual machine to run the notebooks. Doing so will give you a lot more flexibility -- whether it is using a GPU enabled machine or simply working in Linux. 
@@ -64,7 +64,7 @@
 To do so, you can use the 'create_dsvm.py' tool located inside of the 'tools' folder in the root directory of the repo. Simply run `python tools/create_dsvm.py` at the root level of the repo.
 
 Once your virtual machine has been created, ssh and tunnel into the machine, then run the "Getting started" steps inside of it. The 'create_dsvm' tool will show you how to properly perform the tunneling too.
-=======
+
 ## Azure-enhanced notebooks
 
 Azure products and services are used in certain notebooks to enhance the efficiency of developing classification systems at scale.
@@ -78,7 +78,6 @@
 * [Azure Container Instance](https://docs.microsoft.com/en-us/azure/machine-learning/service/how-to-deploy-and-where#aci) - You can use Azure Machine Learning service to host your classification model in a web service deployment on Azure Container Instance (ACI). ACI is good for low scale, CPU-based workloads. [21_deployment_on_azure_container_instances](notebooks/21_deployment_on_azure_container_instances.ipynb) explains how to deploy a web service to ACI through Azure ML.
 
 * [Azure Kubernetes Service](https://docs.microsoft.com/en-us/azure/machine-learning/service/how-to-deploy-and-where#aks) - You can use Azure Machine Learning service to host your classification model in a web service deployment on Azure Kubernetes Service (AKS). AKS is good for high-scale production deployments and provides autoscaling, and fast response times. [22_deployment_on_azure_kubernetes_service](notebooks/22_deployment_on_azure_kubernetes_service.ipynb) explains how to deploy a web service to AKS through Azure ML.
->>>>>>> 56875fd0
 
 ## Coding guidelines
 
