--- conflicted
+++ resolved
@@ -19,15 +19,9 @@
     "\n",
     "As an example, in many industrial IoT settings, the inferencing device will have limited computational capabilities. This forces our models to prefer a small memory footprint. In contrast, medical situations may require the highest possible accuracy because the cost of misclassification could impact the well-being of a patient.\n",
     "\n",
-    "We have conducted many experiments on diverse datasets to find parameters which work well in a wide variety of settings balancing high accuracy or fast inference. In this notebook, we provide these parameters so that your initial models can be trained without any further parameter tuning. Although these parameters are close to optimal for most datasets, the second part of the notebook provides guidelines in further fine tuning of these parameters.\n",
-    "\n",
-<<<<<<< HEAD
+    "We have conducted various experiments on diverse datasets to find parameters which work well in a wide variety of settings balancing high accuracy or fast inference. In this notebook, we provide these parameters so that your initial models can be trained without any parameter tuning. For most datasets, these parameters are close to optimal. In the second part of the notebook, we provide guidelines on how to fine tuning these parameters and how they impact the model.\n",
+    "\n",
     "We recommend to first train your model with the default parameters and evaluate the results. Then, you can fine tune the parameters to achieve better results as necessary."
-=======
-    "We have conducted various experiments on diverse datasets to find parameters which work well in a wide variety of settings balancing high accuracy or fast inference. In this notebook, we provide these parameters so that your initial models can be trained without any parameter tuning. For most datasets, these parameters are close to optimal. In the second part of the notebook, we provide guidelines on how to fine tuning these parameters and how they impact the model.\n",
-    "\n",
-    "We recommend first training your model with the default parameters, evaluate the results, and then fine tuning parameters to achieve better results as necessary."
->>>>>>> 9ac90589
    ]
   },
   {
@@ -35,46 +29,27 @@
    "metadata": {},
    "source": [
     "## Table of Contents:\n",
-<<<<<<< HEAD
-    "* [Training for high accuracy, fast inference speed, or small size](#model)\n",
-=======
-    "* [Training a High Accuracy or a Fast Inference Classifier](#model)\n",
->>>>>>> 9ac90589
+    "* [Training a High Accuracy, Fast Inference, or Small Size Classifier](#model)\n",
     "  * [Choosing between two types of models](#choosing)\n",
     "  * [Pre-processing](#preprocessing)\n",
     "  * [Training](#training)\n",
     "  * [Evaluation](#evaluation)\n",
     "* [Fine tuning our models](#finetuning)\n",
-<<<<<<< HEAD
-    "  * [DNN architecture](#dnn)\n",
+    "  * [DNN architectures](#dnn)\n",
     "  * [Key parameters](#key-parameters)\n",
-    "  * [Other parameters](#other-parameters)\n",
+    "  * [Additional parameters](#other-parameters)\n",
     "  * [Testing parameters](#testing-parameters)\n",
     "* [Appendix](#appendix)\n",
     "  * [Learning rate](#appendix-learning-rate)\n",
     "  * [Image size](#appendix-imsize)\n",
-    "  * [How we got good parameters](#appendix-good-parameters)"
-=======
-    "  * [DNN Architectures](#dnn)\n",
-    "  * [Key Parameters](#key-parameters)\n",
-    "  * [Additional Parameters](#other-parameters)\n",
-    "  * [Testing Parameters](#testing-parameters)\n",
-    "* [Appendix](#appendix)\n",
-    "  * [Learning Rate](#appendix-learning-rate)\n",
-    "  * [Image Resolution](#appendix-imsize)\n",
-    "  * [How we found good default parameters](#appendix-good-parameters)"
->>>>>>> 9ac90589
-   ]
-  },
-  {
-   "cell_type": "markdown",
-   "metadata": {},
-   "source": [
-<<<<<<< HEAD
-    "# Training for high accuracy, fast inference speed, or small size classifier <a name=\"model\"></a>"
-=======
+    "  * [How we found good parameters](#appendix-good-parameters)"
+   ]
+  },
+  {
+   "cell_type": "markdown",
+   "metadata": {},
+   "source": [
     "# Training a High Accuracy, Fast Inference, or Small Size Classifier <a name=\"model\"></a>"
->>>>>>> 9ac90589
    ]
   },
   {
@@ -241,11 +216,7 @@
    "cell_type": "markdown",
    "metadata": {},
    "source": [
-<<<<<<< HEAD
-    "We automatically determine if your dataset is a multilabel or a binary classification problem. To do so, we use the `is_data_multilabel` helper function. This detects multilabel data examining the datapath for a csv file that has a 'labels' column where the values are space-delimited. You can inspect the function by calling `is_data_multilabel??`.\n",
-=======
-    "We'll determine if your dataset is a multi-label or traditional classification problem. To do so, we'll use the `is_data_multilabel` helper function. In order to detect whether or not a dataset is multi-label, the helper function will check to see if the datapath contains a csv file that has a column 'labels' where the values are space-delimited. You can inspect the function by calling `is_data_multilabel??`.\n",
->>>>>>> 9ac90589
+    "We'll automatically determine if your dataset is a multi-label or traditional classification problem. To do so, we'll use the `is_data_multilabel` helper function. In order to detect whether or not a dataset is multi-label, the helper function will check to see if the datapath contains a csv file that has a column 'labels' where the values are space-delimited. You can inspect the function by calling `is_data_multilabel??`.\n",
     "\n",
     "This function assumes that your multi-label dataset is structured in the recommended format shown in the [multi-label notebook](02_multilabel_classification.ipynb)."
    ]
@@ -266,11 +237,7 @@
    "source": [
     "## Pre-processing <a name=\"preprocessing\"></a>\n",
     "\n",
-<<<<<<< HEAD
-    "JPEG decoding represents a performance bottleneck on systems with powerful GPUs which can slow training by a factor of 2-3x or more. We recommend creating a down-sized copy of the dataset if you require multiple training runs to evaluate different parameters. \n",
-=======
-    "JPEG decoding represents a bottleneck on systems with powerful GPUs and can slow down training significantly, often by a factor of 2-3x or more. We recommend creating a down-sized copy of the dataset if training takes too long, or if you require multiple training runs to evaluate different parameters. \n",
->>>>>>> 9ac90589
+    "JPEG decoding represents a performance bottleneck on systems with powerful GPUs which can slow down training significantly. We recommend creating a down-sized copy of the dataset if training takes too long, or if you require multiple training runs to evaluate different parameters. \n",
     "\n",
     "The following function will automate image downsizing.\n",
     "```python\n",
@@ -586,11 +553,7 @@
    "metadata": {},
    "source": [
     "### Performance \n",
-<<<<<<< HEAD
-    "To keep things simple, we just a look at the final evaluation metric for model accuracy on the validation set."
-=======
     "To keep things simple, we just look at the final evaluation metric on the validation set."
->>>>>>> 9ac90589
    ]
   },
   {
@@ -617,11 +580,7 @@
    "source": [
     "### Inference speed\n",
     "\n",
-<<<<<<< HEAD
-    "Time model inference speed using the training data set."
-=======
-    "Use the model to run inference and time how long it takes."
->>>>>>> 9ac90589
+    "Time model inference speed."
    ]
   },
   {
@@ -699,19 +658,11 @@
    "cell_type": "markdown",
    "metadata": {},
    "source": [
-<<<<<<< HEAD
     "# Fine tuning parameters <a name=\"finetuning\"></a>\n",
     "\n",
-    "If you use the defaul Fastai parameters we have provided, you can get reasonable results across a wide variety of datasets. However, as in most machine learning projects, further fine tuning of these parameters may improve the results significantly. This notebook provides some guidelines on optimizing for accuracy, inference speed, or model size on a given dataset.\n",
-    "\n",
-    "Generally speaking, we are typically balancing a trade-off between training time and model accuracy. The four parameters that most affect this trade-off are the _DNN architecture_, _image resolution_, _learning rate_, and _number of epochs_. DNN architecture and image resolution will also affect the model inference time and memory footprint. As a rule of thumb, deeper networks with high image resolution will achieve higher accuracy at the cost of large model sizes and low training and inference speeds. Shallow networks with low image resolution will result in models with fast inference speed, fast training speeds and low model sizes at the cost of the model accuracy. "
-=======
-    "## Fine tuning our models <a name=\"finetuning\"></a>\n",
-    "\n",
-    "If you use the parameters provided with the defaults fast.ai parameters, you can get good results across a wide variety of datasets. However, as in most machine learning projects, getting the best possible results for a new dataset often requires tuning the parameters further. The following section provides guidelines on optimizing for accuracy, inference speed, or model size on a given dataset. We'll go through the parameters that will make the largest impact on your model as well as the parameters that may not be worth modifying.\n",
-    "\n",
-    "Generally speaking, models for image classification come with a trade-off between training time and model accuracy. The four parameters that most affect this trade-off are the DNN architecture, image resolution, learning rate, and number of epochs. DNN architecture and image resolution will additionally affect the model's inference time and memory footprint. As a rule of thumb, deeper networks with high image resolution will achieve higher accuracy at the cost of large model sizes and low training and inference speeds. Shallow networks with low image resolution will result in models with fast inference speed, fast training and low model sizes at the cost of the model accuracy. "
->>>>>>> 9ac90589
+    "If you use the default parameters we have provided, you can get reasonable results across a wide variety of datasets. However, as in most machine learning projects, getting the best possible results for a new dataset often requires tuning the parameters further. The following section provides some guidelines on optimizing for accuracy, inference speed, or model size on a given dataset. We'll go through the parameters that will make the largest impact on your model as well as the parameters that may not be worth modifying.\n",
+    "\n",
+    "Generally speaking, models come with a trade-off between training time and model accuracy. The four parameters that most affect this trade-off are the _DNN architecture_, _image resolution_, _learning rate_, and _number of epochs_. DNN architecture and image resolution will also affect the model inference time and memory footprint. As a rule of thumb, deeper networks with high image resolution will achieve higher accuracy at the cost of large model sizes and low training and inference speeds. Shallow networks with low image resolution will result in models with fast inference speed, fast training speeds and low model sizes at the cost of the model accuracy. "
    ]
   },
   {
@@ -720,13 +671,9 @@
    "source": [
     "### DNN Architectures <a name=\"dnn\"></a>\n",
     "\n",
-<<<<<<< HEAD
-    "Some DNN architectures have hundreds of layers and end up with a large memory footprint and millions of parameters to tune, while others are compact and small enough to fit onto memory limited edge devices. To demonstrate, we compare a __squeezenet1_1__ model, a __resnet18__ model and __resnet50__ model by running experiments over 6 different datasets. (The datasets are described in the [appendix](#appendix) below)\n",
-=======
     "When choosing an architecture, we want to make sure it fits our requirements for accuracy, memory footprint, inference speed and training speeds. Some DNNs have hundreds of layers and end up with a large memory footprint and millions of parameters to tune, while others are compact and small enough to fit onto memory limited edge devices. \n",
     "\n",
     "Lets take a __squeezenet1_1__ model, a __resnet18__ model and __resnet50__ model, and compare them using an experiment over a diverse set of 6 datasets. (More about the datasets in the appendix below)\n",
->>>>>>> 9ac90589
     "\n",
     "![architecture_comparisons](media/architecture_comparisons.png)\n",
     "\n",
@@ -809,20 +756,11 @@
     "\n",
     "__Epochs__\n",
     "\n",
-<<<<<<< HEAD
-    "An _epoch_ is a full gradient descent iteration cycle across the DNN architecture. Unless your are working with small datasets, using around 15 epochs tends to work well in most cases. A common question is - _Will too many epochs cause overfitting_? In our experience, the accuracy on the test set typically does not get worse even if training for many epochs. \n",
+    "An _epoch_ is a full gradient descent iteration cycle across the DNN architecture. Unless your are working with small datasets, using around 15 epochs tends to work well in most cases. A common question is - _Will too many epochs cause overfitting_? In our experience, the accuracy on the test set typically does not get worse even if training for many epochs. Unless your are working with small datasets, using around 15 epochs tends to work pretty well in most cases.\n",
     "\n",
     "__Batch Size__\n",
     "\n",
-    "Batch size is the number of training set samples you use in in each epoch. A batch size of 16 or 32 works well for most cases. Larger batch sizes help speed training time, but at the expense of an increased DNN memory consumption. Depending on your dataset and the GPU you have, we suggest starting with a batch size of 32, and move down to 16 if your GPU doesn't have enough memory. After a certain increase in batch size, improvments to training speed become marginal, hence we found 16 (or 32) to be a good trade-off between training speed and memory consumption. One strategy that also may help is to reduce the learning rate with the batch size.\n",
-=======
-    "When it comes to choosing the number of epochs, a common question is - _Won't too many epochs cause overfitting_? It turns out that the accuracy on the test set typically does not get worse, even if training for too many epochs. Unless your are working with small datasets, using around 15 epochs tends to work pretty well in most cases.\n",
-    "\n",
-    "\n",
-    "__Batch Size__\n",
-    "\n",
-    "Batch size is the number of training samples you use in order to make one update to the model parameters. A batch size of 16 or 32 works well for most cases. The higher the batch size, the faster training will be, but at the expense of an increased DNN memory consumption. Depending on your dataset and the GPU you have, you can start with a batch size of 32, and move down to 16 if your GPU doesn't have enough memory. After a certain increase in batch size, improvments to training speed become marginal, hence we found 16 (or 32) to be a good trade-off between training speed and memory consumption. If you reduce the batch size, you may also have to reduce the learning rate.\n",
->>>>>>> 9ac90589
+    "Batch size is the number of training samples you use in order to make one update to the model parameters. A batch size of 16 or 32 works well for most cases. Larger batch sizes help speed training time, but at the expense of an increased DNN memory consumption. Depending on your dataset and the GPU you have, we suggest starting with a batch size of 32, and move down to 16 if your GPU doesn't have enough memory. After a certain increase in batch size, improvments to training speed become marginal, hence we found 16 (or 32) to be a good trade-off between training speed and memory consumption. If you reduce the batch size, you may also have to reduce the learning rate.\n",
     "\n",
     "__Image size__ \n",
     "\n",
@@ -847,31 +785,17 @@
     "\n",
     "__Dropout__\n",
     "\n",
-<<<<<<< HEAD
-    "Dropout is used to discard activations at random when training your model. It is a way to keep the model from over-fitting on the training data. In Fastai, dropout on the final layer is set to 0.5 by default and 0.25 on all other layer. This default works well unless there is clear evidence of over-fitting.\n",
+    "Dropout is used to discard activations at random when training your model. It is a way to keep the model from over-fitting on the training data. In fast.ai, dropout on the final layer is set to 0.5 by default and 0.25 on all other layers. This default works well unless there is clear evidence of over-fitting.\n",
     "\n",
     "__Weight decay (L2 regularization)__\n",
     "\n",
-    "Weight decay is a regularization term applied to help minimize the network loss function. We can think of it as a penalty applied to the weights after an update to prevent the weights from growing very large and preventing model convergence. In Fastai, the default weight decay is 0.1, which we find to be almost always acceptable. \n",
+    "Weight decay is a regularization term applied to help minimize the network loss function. We can think of it as a penalty applied to the weights after an update to prevent the weights from growing very large and preventing model convergence. In fast.ai, the default weight decay is 0.1, which we find to be almost always acceptable. \n",
     "\n",
     "__Momentum__\n",
     "\n",
-    "Momentum is a way to accelerate convergence when training a model. Momentum uses a weighted average of the most recent updates applied to the current weight calculations. Fastai implements cyclical momentum when calling `fit_one_cycle()`, so the momentum will fluctuate over the course of the training cycle. We control this by setting a min and max value for momentum. \n",
-    "\n",
-    "When using `fit_one_cycle()`, the default value of `max=0.95` and `min=0.85` is known to work well. If using `fit()`, the default value of `0.9` has also been shown to work well. These defaults represent a good blanace trade-off between training speed and model convergence."
-=======
-    "Dropout is used to discard activations at random when training your model. It is a way to keep the model from over-fitting on the training data. In fast.ai, dropout is set to 0.5 by default on the final layer, and 0.25 on all other layers. Unless there is clear evidence of over-fitting, this drop out tends to work well.\n",
-    "\n",
-    "__Weight decay (L2 regularization)__\n",
-    "\n",
-    "Weight decay is a regularization term applied to help minimize the network loss function. We can think of it as a penalty applied to the weights after an update to prevent the weights from growing very large. In fast.ai, the default weight decay is 0.1, which we find to be almost always acceptable. \n",
-    "\n",
-    "__Momentum__\n",
-    "\n",
     "Momentum is a way to accelerate convergence when training a model. Momentum uses a weighted average of the most recent updates applied to the current update. Fast.ai implements cyclical momentum when calling `fit_one_cycle()`, so the momentum will fluctuate over the course of the training cycle. We control this by setting a min and max values for momentum. \n",
     "\n",
-    "When using `fit_one_cycle()`, the default values of max=0.95 and min=0.85 are known to work well. If using `fit()`, the default value of 0.9 has been shown to work well. These defaults provided by fast.ai represent a good trade-off between training speed and the ability of the model to converge to a good solution"
->>>>>>> 9ac90589
+    "When using `fit_one_cycle()`, the default values of `max=0.95` and `min=0.85` are known to work well. If using `fit()`, the default value of 0.9 has also been shown to work well. These defaults represent a good trade-off between training speed and the ability of the model to converge."
    ]
   },
   {
@@ -902,11 +826,7 @@
    "source": [
     "## Learning Rate <a name=\"appendix-learning-rate\"></a>\n",
     "\n",
-<<<<<<< HEAD
     "Setting a low learning rate requires training for many epochs to reach convergence. However, each additional epoch directly increases the model training time in a linear fashion. To efficiently build a model, it helps to set the learning rate in the correct range. To demonstrate this, we've tested various learning rates on 6 different datasets, training the full network for 3 and 15 epochs.\n",
-=======
-    "Setting a low learning rate requires training for many epochs to reach convergence. However, each additional epoch directly increases the model training time. To efficiently build a model, it helps to set the learning rate in the correct range. To demonstrate this, we've tested various learning rates on 6 different datasets, training the full network for 3 or 15 epochs.\n",
->>>>>>> 9ac90589
     "\n",
     "![lr_comparisons](media/lr_comparisons.png)\n",
     "\n",
@@ -921,11 +841,7 @@
     "\n",
     "In both figures, we can see that a learning rate of 1e-3 and 1e-4 tends to workin general. We observe that training with 3 epochs results in lower accuracy compared to 15 epochs. And in some cases, smaller learning rates may prevent the DNN from converging. \n",
     "\n",
-<<<<<<< HEAD
-    "Fastai has implemented a [one cycle policy with cyclical momentum](https://arxiv.org/abs/1803.09820) which adaptively optimizes the learning rate. This function takes a maximum learning rate value as an argument to help the method avoid this convergence problem. Replace the `fit()` method with `fit_one_cycle()` to use this capability.\n",
-=======
-    "Fast.ai has implemented [one cycle policy with cyclical momentum](https://arxiv.org/abs/1803.09820) which adaptively optimizes the learning rate. This function takes a maximum learning rate value as an argument to manually help the method avoid this convergence problem. Replace the `fit()` method with `fit_one_cycle()` to use this capability.\n",
->>>>>>> 9ac90589
+    "Fast.ai has implemented [one cycle policy with cyclical momentum](https://arxiv.org/abs/1803.09820) which adaptively optimizes the learning rate. This function takes a maximum learning rate value as an argument to help the method avoid this convergence problem. Replace the `fit()` method with `fit_one_cycle()` to use this capability.\n",
     "\n",
     "---\n",
     "\n",
@@ -1057,11 +973,7 @@
    "source": [
     "## How we found good default parameters <a name=\"appendix-good-parameters\"></a>\n",
     "\n",
-<<<<<<< HEAD
-    "To explore the charactistics of a model, we conducted various experiments adjust a small set of hyperparameters and examining the model _accuracy_, _training time_, _inference speed_, and _memory footprint_. \n",
-=======
     "We conducted various experiments to explore the impact of different hyperparameters on a model's _accuracy_, _training duration_, _inference speed_, and _memory footprint_. \n",
->>>>>>> 9ac90589
     "\n",
     "### Datasets <a name=\"datasets\"></a>\n",
     "\n",
